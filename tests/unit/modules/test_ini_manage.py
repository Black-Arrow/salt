# -*- coding: utf-8 -*-

# Import python libs
from __future__ import absolute_import
import os
import tempfile

# Import Salt Testing libs
from tests.support.unit import TestCase

# Import Salt libs
import salt.utils.files
import salt.modules.ini_manage as ini


class IniManageTestCase(TestCase):

    TEST_FILE_CONTENT = os.linesep.join([
        '# Comment on the first line',
        '',
        '# First main option',
        'option1=main1',
        '',
        '# Second main option',
        'option2=main2',
        '',
        '',
        '[main]',
        '# Another comment',
        'test1=value 1',
        '',
        'test2=value 2',
        '',
        '[SectionB]',
        'test1=value 1B',
        '',
        '# Blank line should be above',
        'test3 = value 3B',
        '',
        '[SectionC]',
        '# The following option is empty',
        'empty_option='
    ])

    maxDiff = None

    def setUp(self):
        self.tfile = tempfile.NamedTemporaryFile(delete=False, mode='w+b')
        self.tfile.write(salt.utils.to_bytes(self.TEST_FILE_CONTENT))
        self.tfile.close()

    def tearDown(self):
        os.remove(self.tfile.name)

    def test_get_option(self):
        self.assertEqual(
            ini.get_option(self.tfile.name, 'main', 'test1'),
            'value 1')
        self.assertEqual(
            ini.get_option(self.tfile.name, 'main', 'test2'),
            'value 2')
        self.assertEqual(
            ini.get_option(self.tfile.name, 'SectionB', 'test1'),
            'value 1B')
        self.assertEqual(
            ini.get_option(self.tfile.name, 'SectionB', 'test3'),
            'value 3B')
        self.assertEqual(
            ini.get_option(self.tfile.name, 'SectionC', 'empty_option'),
            '')

    def test_get_section(self):
        self.assertEqual(
            ini.get_section(self.tfile.name, 'SectionB'),
            {'test1': 'value 1B', 'test3': 'value 3B'})

    def test_remove_option(self):
        self.assertEqual(
            ini.remove_option(self.tfile.name, 'SectionB', 'test1'),
            'value 1B')
        self.assertIsNone(ini.get_option(self.tfile.name, 'SectionB', 'test1'))

    def test_remove_section(self):
        self.assertEqual(
            ini.remove_section(self.tfile.name, 'SectionB'),
            {'test1': 'value 1B', 'test3': 'value 3B'})
        self.assertEqual(ini.get_section(self.tfile.name, 'SectionB'), {})

    def test_set_option(self):
        result = ini.set_option(self.tfile.name, {
            'SectionB': {
                'test3': 'new value 3B',
                'test_set_option': 'test_set_value'
            },
            'SectionD': {
                'test_set_option2': 'test_set_value1'
            }
        })
        self.assertEqual(result, {
            'SectionB': {'test3': {'after': 'new value 3B',
                                   'before': 'value 3B'},
                         'test_set_option': {'after': 'test_set_value',
                                             'before': None}
            },
            'SectionD': {'after': {'test_set_option2': 'test_set_value1'},
                         'before': None
            }
        })
        # Check existing option updated
        self.assertEqual(
            ini.get_option(self.tfile.name, 'SectionB', 'test3'),
            'new value 3B')
        # Check new section and option added
        self.assertEqual(
            ini.get_option(self.tfile.name, 'SectionD', 'test_set_option2'),
            'test_set_value1')

    def test_empty_value_preserved_after_edit(self):
        ini.set_option(self.tfile.name, {
            'SectionB': {'test3': 'new value 3B'},
        })
        with salt.utils.files.fopen(self.tfile.name, 'r') as fp:
            file_content = fp.read()
        expected = '{0}{1}{0}'.format(os.linesep, 'empty_option = ')
        self.assertIn(expected, file_content, 'empty_option was not preserved')

    def test_empty_lines_preserved_after_edit(self):
        ini.set_option(self.tfile.name, {
            'SectionB': {'test3': 'new value 3B'},
        })
<<<<<<< HEAD
        with salt.utils.files.fopen(self.tfile.name, 'r') as fp:
=======
        expected = os.linesep.join([
            '# Comment on the first line',
            '',
            '# First main option',
            'option1 = main1',
            '',
            '# Second main option',
            'option2 = main2',
            '',
            '[main]',
            '# Another comment',
            'test1 = value 1',
            '',
            'test2 = value 2',
            '',
            '[SectionB]',
            'test1 = value 1B',
            '',
            '# Blank line should be above',
            'test3 = new value 3B',
            '',
            '[SectionC]',
            '# The following option is empty',
            'empty_option = ',
            ''
        ])
        with salt.utils.fopen(self.tfile.name, 'r') as fp:
>>>>>>> c3d9e2d9
            file_content = fp.read()
        self.assertEqual(expected, file_content)

    def test_empty_lines_preserved_after_multiple_edits(self):
        ini.set_option(self.tfile.name, {
            'SectionB': {'test3': 'this value will be edited two times'},
        })
        self.test_empty_lines_preserved_after_edit()<|MERGE_RESOLUTION|>--- conflicted
+++ resolved
@@ -128,9 +128,6 @@
         ini.set_option(self.tfile.name, {
             'SectionB': {'test3': 'new value 3B'},
         })
-<<<<<<< HEAD
-        with salt.utils.files.fopen(self.tfile.name, 'r') as fp:
-=======
         expected = os.linesep.join([
             '# Comment on the first line',
             '',
@@ -157,8 +154,7 @@
             'empty_option = ',
             ''
         ])
-        with salt.utils.fopen(self.tfile.name, 'r') as fp:
->>>>>>> c3d9e2d9
+        with salt.utils.files.fopen(self.tfile.name, 'r') as fp:
             file_content = fp.read()
         self.assertEqual(expected, file_content)
 
