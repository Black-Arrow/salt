# -*- coding: utf-8 -*-
'''
    :synopsis: Unit Tests for Advanced Packaging Tool module 'module.aptpkg'
    :platform: Linux
    :maturity: develop
    versionadded:: 2017.7.0
'''

# Import Python Libs
from __future__ import absolute_import, print_function, unicode_literals
import copy
import textwrap

# Import Salt Testing Libs
from tests.support.mixins import LoaderModuleMockMixin
from tests.support.unit import TestCase, skipIf
from tests.support.mock import Mock, MagicMock, patch

# Import Salt Libs
from salt.ext import six
from salt.exceptions import CommandExecutionError, SaltInvocationError
import salt.modules.aptpkg as aptpkg

try:
    import pytest
except ImportError:
    pytest = None


APT_KEY_LIST = r'''
pub:-:1024:17:46181433FBB75451:1104433784:::-:::scSC:
fpr:::::::::C5986B4F1257FFA86632CBA746181433FBB75451:
uid:-::::1104433784::B4D41942D4B35FF44182C7F9D00C99AF27B93AD0::Ubuntu CD Image Automatic Signing Key <cdimage@ubuntu.com>:
'''

REPO_KEYS = {
    '46181433FBB75451': {
        'algorithm': 17,
        'bits': 1024,
        'capability': 'scSC',
        'date_creation': 1104433784,
        'date_expiration': None,
        'fingerprint': 'C5986B4F1257FFA86632CBA746181433FBB75451',
        'keyid': '46181433FBB75451',
        'uid': 'Ubuntu CD Image Automatic Signing Key <cdimage@ubuntu.com>',
        'uid_hash': 'B4D41942D4B35FF44182C7F9D00C99AF27B93AD0',
        'validity': '-'
    }
}

PACKAGES = {
    'wget': '1.15-1ubuntu1.14.04.2'
}

LOWPKG_FILES = {
    'errors': {},
    'packages': {
        'wget': [
            '/.',
            '/etc',
            '/etc/wgetrc',
            '/usr',
            '/usr/bin',
            '/usr/bin/wget',
            '/usr/share',
            '/usr/share/info',
            '/usr/share/info/wget.info.gz',
            '/usr/share/doc',
            '/usr/share/doc/wget',
            '/usr/share/doc/wget/MAILING-LIST',
            '/usr/share/doc/wget/NEWS.gz',
            '/usr/share/doc/wget/AUTHORS',
            '/usr/share/doc/wget/copyright',
            '/usr/share/doc/wget/changelog.Debian.gz',
            '/usr/share/doc/wget/README',
            '/usr/share/man',
            '/usr/share/man/man1',
            '/usr/share/man/man1/wget.1.gz',
        ]
    }
}

LOWPKG_INFO = {
    'wget': {
        'architecture': 'amd64',
        'description': 'retrieves files from the web',
        'homepage': 'http://www.gnu.org/software/wget/',
        'install_date': '2016-08-30T22:20:15Z',
        'maintainer': 'Ubuntu Developers <ubuntu-devel-discuss@lists.ubuntu.com>',
        'name': 'wget',
        'section': 'web',
        'source': 'wget',
        'version': '1.15-1ubuntu1.14.04.2',
        'status': 'ii',
    },
    'apache2': {
        'architecture': 'amd64',
        'description': """Apache HTTP Server
 The Apache HTTP Server Project's goal is to build a secure, efficient and
 extensible HTTP server as standards-compliant open source software. The
 result has long been the number one web server on the Internet.
 .
 Installing this package results in a full installation, including the
 configuration files, init scripts and support scripts.""",
        'homepage': 'http://httpd.apache.org/',
        'install_date': '2016-08-30T22:20:15Z',
        'maintainer': 'Ubuntu Developers <ubuntu-devel-discuss@lists.ubuntu.com>',
        'name': 'apache2',
        'section': 'httpd',
        'source': 'apache2',
        'version': '2.4.18-2ubuntu3.9',
        'status': 'rc',
    }
}

APT_Q_UPDATE = '''
Get:1 http://security.ubuntu.com trusty-security InRelease [65 kB]
Get:2 http://security.ubuntu.com trusty-security/main Sources [120 kB]
Get:3 http://security.ubuntu.com trusty-security/main amd64 Packages [548 kB]
Get:4 http://security.ubuntu.com trusty-security/main i386 Packages [507 kB]
Hit http://security.ubuntu.com trusty-security/main Translation-en
Fetched 1240 kB in 10s (124 kB/s)
Reading package lists...
'''

APT_Q_UPDATE_ERROR = '''
Err http://security.ubuntu.com trusty InRelease

Err http://security.ubuntu.com trusty Release.gpg
Unable to connect to security.ubuntu.com:http:
Reading package lists...
W: Failed to fetch http://security.ubuntu.com/ubuntu/dists/trusty/InRelease

W: Failed to fetch http://security.ubuntu.com/ubuntu/dists/trusty/Release.gpg  Unable to connect to security.ubuntu.com:http:

W: Some index files failed to download. They have been ignored, or old ones used instead.
'''

AUTOREMOVE = '''
Reading package lists... Done
Building dependency tree
Reading state information... Done
0 upgraded, 0 newly installed, 0 to remove and 0 not upgraded.
'''

UPGRADE = '''
Reading package lists...
Building dependency tree...
Reading state information...
0 upgraded, 0 newly installed, 0 to remove and 0 not upgraded.
'''

UNINSTALL = {
    'tmux': {
        'new': six.text_type(),
        'old': '1.8-5'
    }
}


class AptPkgTestCase(TestCase, LoaderModuleMockMixin):
    '''
    Test cases for salt.modules.aptpkg
    '''

    def setup_loader_modules(self):
        return {aptpkg: {}}

    def test_version(self):
        '''
        Test - Returns a string representing the package version or an empty string if
        not installed.
        '''
        version = LOWPKG_INFO['wget']['version']
        mock = MagicMock(return_value=version)
        with patch.dict(aptpkg.__salt__, {'pkg_resource.version': mock}):
            self.assertEqual(aptpkg.version(*['wget']), version)

    def test_upgrade_available(self):
        '''
        Test - Check whether or not an upgrade is available for a given package.
        '''
        with patch('salt.modules.aptpkg.latest_version',
                   MagicMock(return_value='')):
            self.assertFalse(aptpkg.upgrade_available('wget'))

    def test_add_repo_key(self):
        '''
        Test - Add a repo key.
        '''
        with patch('salt.modules.aptpkg.get_repo_keys',
                   MagicMock(return_value=REPO_KEYS)):
            mock = MagicMock(return_value={
                'retcode': 0,
                'stdout': 'OK'
            })
            with patch.dict(aptpkg.__salt__, {'cmd.run_all': mock}):
                self.assertTrue(aptpkg.add_repo_key(keyserver='keyserver.ubuntu.com',
                                                    keyid='FBB75451'))

    def test_add_repo_key_failed(self):
        '''
        Test - Add a repo key using incomplete input data.
        '''
        with patch('salt.modules.aptpkg.get_repo_keys',
                   MagicMock(return_value=REPO_KEYS)):
            kwargs = {'keyserver': 'keyserver.ubuntu.com'}
            mock = MagicMock(return_value={
                'retcode': 0,
                'stdout': 'OK'
            })
            with patch.dict(aptpkg.__salt__, {'cmd.run_all': mock}):
                self.assertRaises(SaltInvocationError, aptpkg.add_repo_key, **kwargs)

    def test_get_repo_keys(self):
        '''
        Test - List known repo key details.
        '''
        mock = MagicMock(return_value={
            'retcode': 0,
            'stdout': APT_KEY_LIST
        })
        with patch.dict(aptpkg.__salt__, {'cmd.run_all': mock}):
            self.assertEqual(aptpkg.get_repo_keys(), REPO_KEYS)

    def test_file_dict(self):
        '''
        Test - List the files that belong to a package, grouped by package.
        '''
        mock = MagicMock(return_value=LOWPKG_FILES)
        with patch.dict(aptpkg.__salt__, {'lowpkg.file_dict': mock}):
            self.assertEqual(aptpkg.file_dict('wget'), LOWPKG_FILES)

    def test_file_list(self):
        '''
        Test - List the files that belong to a package.
        '''
        files = {
            'errors': LOWPKG_FILES['errors'],
            'files': LOWPKG_FILES['packages']['wget'],
        }
        mock = MagicMock(return_value=files)
        with patch.dict(aptpkg.__salt__, {'lowpkg.file_list': mock}):
            self.assertEqual(aptpkg.file_list('wget'), files)

    def test_get_selections(self):
        '''
        Test - View package state from the dpkg database.
        '''
        selections = {'install': ['wget']}
        mock = MagicMock(return_value='wget\t\t\t\t\t\tinstall')
        with patch.dict(aptpkg.__salt__, {'cmd.run_stdout': mock}):
            self.assertEqual(aptpkg.get_selections('wget'), selections)

    def test_info_installed(self):
        '''
        Test - Return the information of the named package(s) installed on the system.
        '''
        names = {
            'group': 'section',
            'packager': 'maintainer',
            'url': 'homepage'
        }

        installed = copy.deepcopy({'wget': LOWPKG_INFO['wget']})
        for name in names:
            if installed['wget'].get(names[name], False):
                installed['wget'][name] = installed['wget'].pop(names[name])

        mock = MagicMock(return_value=LOWPKG_INFO)
        with patch.dict(aptpkg.__salt__, {'lowpkg.info': mock}):
            del installed['wget']['status']
            self.assertEqual(aptpkg.info_installed('wget'), installed)
            self.assertEqual(len(aptpkg.info_installed()), 1)

    def test_owner(self):
        '''
        Test - Return the name of the package that owns the file.
        '''
        paths = ['/usr/bin/wget']
        mock = MagicMock(return_value='wget: /usr/bin/wget')
        with patch.dict(aptpkg.__salt__, {'cmd.run_stdout': mock}):
            self.assertEqual(aptpkg.owner(*paths), 'wget')

    def test_refresh_db(self):
        '''
        Test - Updates the APT database to latest packages based upon repositories.
        '''
        refresh_db = {
            'http://security.ubuntu.com trusty-security InRelease': True,
            'http://security.ubuntu.com trusty-security/main Sources': True,
            'http://security.ubuntu.com trusty-security/main Translation-en': None,
            'http://security.ubuntu.com trusty-security/main amd64 Packages': True,
            'http://security.ubuntu.com trusty-security/main i386 Packages': True
        }
        mock = MagicMock(return_value={
            'retcode': 0,
            'stdout': APT_Q_UPDATE
        })
        with patch('salt.utils.pkg.clear_rtag', MagicMock()):
            with patch.dict(aptpkg.__salt__, {'cmd.run_all': mock, 'config.get': MagicMock(return_value=False)}):
                self.assertEqual(aptpkg.refresh_db(), refresh_db)

    def test_refresh_db_failed(self):
        '''
        Test - Update the APT database using unreachable repositories.
        '''
        kwargs = {'failhard': True}
        mock = MagicMock(return_value={
            'retcode': 0,
            'stdout': APT_Q_UPDATE_ERROR
        })
        with patch('salt.utils.pkg.clear_rtag', MagicMock()):
            with patch.dict(aptpkg.__salt__, {'cmd.run_all': mock, 'config.get': MagicMock(return_value=False)}):
                self.assertRaises(CommandExecutionError, aptpkg.refresh_db, **kwargs)

    def test_autoremove(self):
        '''
        Test - Remove packages not required by another package.
        '''
        with patch('salt.modules.aptpkg.list_pkgs',
                   MagicMock(return_value=PACKAGES)):
            patch_kwargs = {
                '__salt__': {
                    'config.get': MagicMock(return_value=True),
                    'cmd.run_all': MagicMock(return_value=MagicMock(return_value=AUTOREMOVE))
                }
            }
            with patch.multiple(aptpkg, **patch_kwargs):
                assert aptpkg.autoremove() == {}
                assert aptpkg.autoremove(purge=True) == {}
                assert aptpkg.autoremove(list_only=True) == []
                assert aptpkg.autoremove(list_only=True, purge=True) == []

    def test_remove(self):
        '''
        Test - Remove packages.
        '''
        with patch('salt.modules.aptpkg._uninstall',
                   MagicMock(return_value=UNINSTALL)):
            self.assertEqual(aptpkg.remove(name='tmux'), UNINSTALL)

    def test_purge(self):
        '''
        Test - Remove packages along with all configuration files.
        '''
        with patch('salt.modules.aptpkg._uninstall',
                   MagicMock(return_value=UNINSTALL)):
            self.assertEqual(aptpkg.purge(name='tmux'), UNINSTALL)

    def test_upgrade(self):
        '''
        Test - Upgrades all packages.
        '''
        with patch('salt.utils.pkg.clear_rtag', MagicMock()):
            with patch('salt.modules.aptpkg.list_pkgs',
                       MagicMock(return_value=UNINSTALL)):
                mock_cmd = MagicMock(return_value={
                    'retcode': 0,
                    'stdout': UPGRADE
                })
                patch_kwargs = {
                    '__salt__': {
                        'config.get': MagicMock(return_value=True),
                        'cmd.run_all': mock_cmd
                    }
                }
                with patch.multiple(aptpkg, **patch_kwargs):
                    self.assertEqual(aptpkg.upgrade(), dict())

    def test_upgrade_downloadonly(self):
        '''
        Tests the download-only options for upgrade.
        '''
        with patch('salt.utils.pkg.clear_rtag', MagicMock()):
            with patch('salt.modules.aptpkg.list_pkgs',
                       MagicMock(return_value=UNINSTALL)):
                mock_cmd = MagicMock(return_value={
                    'retcode': 0,
                    'stdout': UPGRADE
                })
                patch_kwargs = {
                    '__salt__': {
                        'config.get': MagicMock(return_value=True),
                        'cmd.run_all': mock_cmd
                    },
                }
                with patch.multiple(aptpkg, **patch_kwargs):
                    aptpkg.upgrade()
                    args_matching = [True for args in patch_kwargs['__salt__']['cmd.run_all'].call_args[0] if "--download-only" in args]
                    # Here we shouldn't see the parameter and args_matching should be empty.
                    self.assertFalse(any(args_matching))

                    aptpkg.upgrade(downloadonly=True)
                    args_matching = [True for args in patch_kwargs['__salt__']['cmd.run_all'].call_args[0] if "--download-only" in args]
                    # --download-only should be in the args list and we should have at least on True in the list.
                    self.assertTrue(any(args_matching))

                    aptpkg.upgrade(download_only=True)
                    args_matching = [True for args in patch_kwargs['__salt__']['cmd.run_all'].call_args[0] if "--download-only" in args]
                    # --download-only should be in the args list and we should have at least on True in the list.
                    self.assertTrue(any(args_matching))

    def test_show(self):
        '''
        Test that the pkg.show function properly parses apt-cache show output.
        This test uses an abridged output per package, for simplicity.
        '''
        show_mock_success = MagicMock(return_value={
            'retcode': 0,
            'pid': 12345,
            'stderr': '',
            'stdout': textwrap.dedent('''\
                Package: foo1.0
                Architecture: amd64
                Version: 1.0.5-3ubuntu4
                Description: A silly package (1.0 release cycle)
                Provides: foo
                Suggests: foo-doc

                Package: foo1.0
                Architecture: amd64
                Version: 1.0.4-2ubuntu1
                Description: A silly package (1.0 release cycle)
                Provides: foo
                Suggests: foo-doc

                Package: foo-doc
                Architecture: all
                Version: 1.0.5-3ubuntu4
                Description: Silly documentation for a silly package (1.0 release cycle)

                Package: foo-doc
                Architecture: all
                Version: 1.0.4-2ubuntu1
                Description: Silly documentation for a silly package (1.0 release cycle)

                '''),
        })

        show_mock_failure = MagicMock(return_value={
            'retcode': 1,
            'pid': 12345,
            'stderr': textwrap.dedent('''\
                N: Unable to locate package foo*
                N: Couldn't find any package by glob 'foo*'
                N: Couldn't find any package by regex 'foo*'
                E: No packages found
                '''),
            'stdout': '',
        })

        refresh_mock = Mock()

        expected = {
            'foo1.0': {
                '1.0.5-3ubuntu4': {
                    'Architecture': 'amd64',
                    'Description': 'A silly package (1.0 release cycle)',
                    'Provides': 'foo',
                    'Suggests': 'foo-doc',
                },
                '1.0.4-2ubuntu1': {
                    'Architecture': 'amd64',
                    'Description': 'A silly package (1.0 release cycle)',
                    'Provides': 'foo',
                    'Suggests': 'foo-doc',
                },
            },
            'foo-doc': {
                '1.0.5-3ubuntu4': {
                    'Architecture': 'all',
                    'Description': 'Silly documentation for a silly package (1.0 release cycle)',
                },
                '1.0.4-2ubuntu1': {
                    'Architecture': 'all',
                    'Description': 'Silly documentation for a silly package (1.0 release cycle)',
                },
            },
        }

        # Make a copy of the above dict and strip out some keys to produce the
        # expected filtered result.
        filtered = copy.deepcopy(expected)
        for k1 in filtered:
            for k2 in filtered[k1]:
                # Using list() because we will modify the dict during iteration
                for k3 in list(filtered[k1][k2]):
                    if k3 not in ('Description', 'Provides'):
                        filtered[k1][k2].pop(k3)

        with patch.dict(aptpkg.__salt__, {'cmd.run_all': show_mock_success}), \
                patch.object(aptpkg, 'refresh_db', refresh_mock):

            # Test success (no refresh)
            self.assertEqual(aptpkg.show('foo*'), expected)
            refresh_mock.assert_not_called()
            refresh_mock.reset_mock()

            # Test success (with refresh)
            self.assertEqual(aptpkg.show('foo*', refresh=True), expected)
            self.assert_called_once(refresh_mock)
            refresh_mock.reset_mock()

            # Test filtered return
            self.assertEqual(
                aptpkg.show('foo*', filter='description,provides'),
                filtered
            )
            refresh_mock.assert_not_called()
            refresh_mock.reset_mock()

        with patch.dict(aptpkg.__salt__, {'cmd.run_all': show_mock_failure}), \
                patch.object(aptpkg, 'refresh_db', refresh_mock):

            # Test failure (no refresh)
            self.assertEqual(aptpkg.show('foo*'), {})
            refresh_mock.assert_not_called()
            refresh_mock.reset_mock()

            # Test failure (with refresh)
            self.assertEqual(aptpkg.show('foo*', refresh=True), {})
            self.assert_called_once(refresh_mock)
            refresh_mock.reset_mock()

<<<<<<< HEAD
    def test_mod_repo_enabled(self):
        '''
        Checks if a repo is enabled or disabled depending on the passed kwargs.
        '''
        with patch.dict(aptpkg.__salt__, {'config.option': MagicMock(), 'no_proxy': MagicMock(return_value=False)}):
            with patch('salt.modules.aptpkg._check_apt', MagicMock(return_value=True)):
                with patch('salt.modules.aptpkg.refresh_db', MagicMock(return_value={})):
                    with patch('salt.utils.data.is_true', MagicMock(return_value=True)) as data_is_true:
                        with patch('salt.modules.aptpkg.sourceslist', MagicMock(), create=True):
                            repo = aptpkg.mod_repo('foo', enabled=False)
                            data_is_true.assert_called_with(False)
                            # with disabled=True; should call salt.utils.data.is_true True
                            data_is_true.reset_mock()
                            repo = aptpkg.mod_repo('foo', disabled=True)
                            data_is_true.assert_called_with(True)
                            # with enabled=True; should call salt.utils.data.is_true with False
                            data_is_true.reset_mock()
                            repo = aptpkg.mod_repo('foo', enabled=True)
                            data_is_true.assert_called_with(True)
                            # with disabled=True; should call salt.utils.data.is_true False
                            data_is_true.reset_mock()
                            repo = aptpkg.mod_repo('foo', disabled=False)
                            data_is_true.assert_called_with(False)
=======
    @patch('salt.utils.path.os_walk', MagicMock(return_value=[('test', 'test', 'test')]))
    @patch('os.path.getsize', MagicMock(return_value=123456))
    @patch('os.path.getctime', MagicMock(return_value=1234567890.123456))
    @patch('fnmatch.filter', MagicMock(return_value=['/var/cache/apt/archive/test_package.rpm']))
    def test_list_downloaded(self):
        '''
        Test downloaded packages listing.
        :return:
        '''
        DOWNLOADED_RET = {
            'test-package': {
                '1.0': {
                    'path': '/var/cache/apt/archive/test_package.rpm',
                    'size': 123456,
                    'creation_date_time_t': 1234567890,
                    'creation_date_time': '2009-02-13T23:31:30',
                }
            }
        }

        with patch.dict(aptpkg.__salt__, {'lowpkg.bin_pkg_info': MagicMock(return_value={'name': 'test-package',
                                                                                         'version': '1.0'})}):
            list_downloaded = aptpkg.list_downloaded()
            self.assertEqual(len(list_downloaded), 1)
            self.assertDictEqual(list_downloaded, DOWNLOADED_RET)
>>>>>>> 1fb8f572


@skipIf(pytest is None, 'PyTest is missing')
class AptUtilsTestCase(TestCase, LoaderModuleMockMixin):
    '''
    apt utils test case
    '''
    def setup_loader_modules(self):
        return {aptpkg: {}}

    def test_call_apt_default(self):
        '''
        Call default apt.
        :return:
        '''
        with patch.dict(aptpkg.__salt__, {'cmd.run_all': MagicMock(), 'config.get': MagicMock(return_value=False)}):
            aptpkg._call_apt(['apt-get', 'install', 'emacs'])  # pylint: disable=W0106
            aptpkg.__salt__['cmd.run_all'].assert_called_once_with(
                ['apt-get', 'install', 'emacs'], env={},
                output_loglevel='trace', python_shell=False)

    @patch('salt.utils.systemd.has_scope', MagicMock(return_value=True))
    def test_call_apt_in_scope(self):
        '''
        Call apt within the scope.
        :return:
        '''
        with patch.dict(aptpkg.__salt__, {'cmd.run_all': MagicMock(), 'config.get': MagicMock(return_value=True)}):
            aptpkg._call_apt(['apt-get', 'purge', 'vim'])  # pylint: disable=W0106
            aptpkg.__salt__['cmd.run_all'].assert_called_once_with(
                ['systemd-run', '--scope', 'apt-get', 'purge', 'vim'], env={},
                output_loglevel='trace', python_shell=False)

    def test_call_apt_with_kwargs(self):
        '''
        Call apt with the optinal keyword arguments.
        :return:
        '''
        with patch.dict(aptpkg.__salt__, {'cmd.run_all': MagicMock(), 'config.get': MagicMock(return_value=False)}):
            aptpkg._call_apt(['dpkg', '-l', 'python'],
                             python_shell=True, output_loglevel='quiet', ignore_retcode=False,
                             username='Darth Vader')  # pylint: disable=W0106
            aptpkg.__salt__['cmd.run_all'].assert_called_once_with(
                ['dpkg', '-l', 'python'], env={}, ignore_retcode=False,
                output_loglevel='quiet', python_shell=True, username='Darth Vader')<|MERGE_RESOLUTION|>--- conflicted
+++ resolved
@@ -523,7 +523,6 @@
             self.assert_called_once(refresh_mock)
             refresh_mock.reset_mock()
 
-<<<<<<< HEAD
     def test_mod_repo_enabled(self):
         '''
         Checks if a repo is enabled or disabled depending on the passed kwargs.
@@ -547,7 +546,8 @@
                             data_is_true.reset_mock()
                             repo = aptpkg.mod_repo('foo', disabled=False)
                             data_is_true.assert_called_with(False)
-=======
+
+                            
     @patch('salt.utils.path.os_walk', MagicMock(return_value=[('test', 'test', 'test')]))
     @patch('os.path.getsize', MagicMock(return_value=123456))
     @patch('os.path.getctime', MagicMock(return_value=1234567890.123456))
@@ -573,7 +573,6 @@
             list_downloaded = aptpkg.list_downloaded()
             self.assertEqual(len(list_downloaded), 1)
             self.assertDictEqual(list_downloaded, DOWNLOADED_RET)
->>>>>>> 1fb8f572
 
 
 @skipIf(pytest is None, 'PyTest is missing')
