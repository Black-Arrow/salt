# -*- coding: utf-8 -*-

# Import python libs
from __future__ import absolute_import, print_function, unicode_literals
import os
import uuid
import hashlib
import logging
import psutil
import shutil
import signal
import tempfile
import textwrap

# Import Salt Testing libs
from tests.support.case import ModuleCase
from tests.support.helpers import get_unused_localhost_port, skip_if_not_root
from tests.support.unit import skipIf
import tests.support.paths as paths

# Import salt libs
import salt.utils.files
import salt.utils.path
import salt.utils.platform
import salt.utils.stringutils

log = logging.getLogger(__name__)


class CPModuleTest(ModuleCase):
    '''
    Validate the cp module
    '''
    def run_function(self, *args, **kwargs):
        '''
        Ensure that results are decoded

        TODO: maybe move this behavior to ModuleCase itself?
        '''
        return salt.utils.data.decode(
            super(CPModuleTest, self).run_function(*args, **kwargs)
        )

    def test_get_file(self):
        '''
        cp.get_file
        '''
        tgt = os.path.join(paths.TMP, 'scene33')
        self.run_function(
                'cp.get_file',
                [
                    'salt://grail/scene33',
                    tgt,
                ])
        with salt.utils.files.fopen(tgt, 'r') as scene:
            data = salt.utils.stringutils.to_unicode(scene.read())
        self.assertIn('KNIGHT:  They\'re nervous, sire.', data)
        self.assertNotIn('bacon', data)

    def test_get_file_to_dir(self):
        '''
        cp.get_file
        '''
        tgt = os.path.join(paths.TMP, '')
        self.run_function(
                'cp.get_file',
                [
                    'salt://grail/scene33',
                    tgt,
                ])
        with salt.utils.files.fopen(tgt + 'scene33', 'r') as scene:
            data = salt.utils.stringutils.to_unicode(scene.read())
        self.assertIn('KNIGHT:  They\'re nervous, sire.', data)
        self.assertNotIn('bacon', data)

    def test_get_file_templated_paths(self):
        '''
        cp.get_file
        '''
        tgt = os.path.join(paths.TMP, 'cheese')
        self.run_function(
            'cp.get_file',
            [
                'salt://{{grains.test_grain}}',
                tgt.replace('cheese', '{{grains.test_grain}}')
            ],
            template='jinja'
        )
        with salt.utils.files.fopen(tgt, 'r') as cheese:
            data = salt.utils.stringutils.to_unicode(cheese.read())
        self.assertIn('Gromit', data)
        self.assertNotIn('bacon', data)

    def test_get_file_gzipped(self):
        '''
        cp.get_file
        '''
        tgt = os.path.join(paths.TMP, 'file.big')
        src = os.path.join(paths.FILES, 'file', 'base', 'file.big')
        with salt.utils.files.fopen(src, 'rb') as fp_:
            hash_str = hashlib.md5(fp_.read()).hexdigest()

        self.run_function(
            'cp.get_file',
            [
                'salt://file.big',
                tgt,
            ],
            gzip=5
        )
        with salt.utils.files.fopen(tgt, 'rb') as scene:
            data = scene.read()
        self.assertEqual(hash_str, hashlib.md5(data).hexdigest())
        data = salt.utils.stringutils.to_unicode(data)
        self.assertIn('KNIGHT:  They\'re nervous, sire.', data)
        self.assertNotIn('bacon', data)

    def test_get_file_makedirs(self):
        '''
        cp.get_file
        '''
        tgt = os.path.join(paths.TMP, 'make', 'dirs', 'scene33')
        self.run_function(
            'cp.get_file',
            [
                'salt://grail/scene33',
                tgt,
            ],
            makedirs=True
        )
        self.addCleanup(shutil.rmtree, os.path.join(paths.TMP, 'make'), ignore_errors=True)
        with salt.utils.files.fopen(tgt, 'r') as scene:
            data = salt.utils.stringutils.to_unicode(scene.read())
        self.assertIn('KNIGHT:  They\'re nervous, sire.', data)
        self.assertNotIn('bacon', data)

    def test_get_template(self):
        '''
        cp.get_template
        '''
        tgt = os.path.join(paths.TMP, 'scene33')
        self.run_function(
                'cp.get_template',
                ['salt://grail/scene33', tgt],
                spam='bacon')
        with salt.utils.files.fopen(tgt, 'r') as scene:
            data = salt.utils.stringutils.to_unicode(scene.read())
        self.assertIn('bacon', data)
        self.assertNotIn('spam', data)

    def test_get_dir(self):
        '''
        cp.get_dir
        '''
        tgt = os.path.join(paths.TMP, 'many')
        self.run_function(
                'cp.get_dir',
                [
                    'salt://grail',
                    tgt
                ])
        self.assertIn('grail', os.listdir(tgt))
        self.assertIn('36', os.listdir(os.path.join(tgt, 'grail')))
        self.assertIn('empty', os.listdir(os.path.join(tgt, 'grail')))
        self.assertIn('scene', os.listdir(os.path.join(tgt, 'grail', '36')))

    def test_get_dir_templated_paths(self):
        '''
        cp.get_dir
        '''
        tgt = os.path.join(paths.TMP, 'many')
        self.run_function(
            'cp.get_dir',
            [
                'salt://{{grains.script}}',
                tgt.replace('many', '{{grains.alot}}')
            ]
        )
        self.assertIn('grail', os.listdir(tgt))
        self.assertIn('36', os.listdir(os.path.join(tgt, 'grail')))
        self.assertIn('empty', os.listdir(os.path.join(tgt, 'grail')))
        self.assertIn('scene', os.listdir(os.path.join(tgt, 'grail', '36')))

    # cp.get_url tests

    def test_get_url(self):
        '''
        cp.get_url with salt:// source given
        '''
        tgt = os.path.join(paths.TMP, 'scene33')
        self.run_function(
            'cp.get_url',
            [
                'salt://grail/scene33',
                tgt,
            ])
        with salt.utils.files.fopen(tgt, 'r') as scene:
            data = salt.utils.stringutils.to_unicode(scene.read())
        self.assertIn('KNIGHT:  They\'re nervous, sire.', data)
        self.assertNotIn('bacon', data)

    def test_get_url_makedirs(self):
        '''
        cp.get_url
        '''
        tgt = os.path.join(paths.TMP, 'make', 'dirs', 'scene33')
        self.run_function(
                'cp.get_url',
                [
                    'salt://grail/scene33',
                    tgt,
                ],
                makedirs=True
            )
        self.addCleanup(shutil.rmtree, os.path.join(paths.TMP, 'make'), ignore_errors=True)
        with salt.utils.files.fopen(tgt, 'r') as scene:
            data = salt.utils.stringutils.to_unicode(scene.read())
        self.assertIn('KNIGHT:  They\'re nervous, sire.', data)
        self.assertNotIn('bacon', data)

    def test_get_url_dest_empty(self):
        '''
        cp.get_url with salt:// source given and destination omitted.
        '''
        ret = self.run_function(
            'cp.get_url',
            [
                'salt://grail/scene33',
            ])
        with salt.utils.files.fopen(ret, 'r') as scene:
            data = salt.utils.stringutils.to_unicode(scene.read())
        self.assertIn('KNIGHT:  They\'re nervous, sire.', data)
        self.assertNotIn('bacon', data)

    def test_get_url_no_dest(self):
        '''
        cp.get_url with salt:// source given and destination set as None
        '''
        tgt = None
        ret = self.run_function(
            'cp.get_url',
            [
                'salt://grail/scene33',
                tgt,
            ])
        self.assertIn('KNIGHT:  They\'re nervous, sire.', ret)

    def test_get_url_nonexistent_source(self):
        '''
        cp.get_url with nonexistent salt:// source given
        '''
        tgt = None
        ret = self.run_function(
            'cp.get_url',
            [
                'salt://grail/nonexistent_scene',
                tgt,
            ])
        self.assertEqual(ret, False)

    def test_get_url_to_dir(self):
        '''
        cp.get_url with salt:// source
        '''
        tgt = os.path.join(paths.TMP, '')
        self.run_function(
                'cp.get_url',
                [
                    'salt://grail/scene33',
                    tgt,
                ])
        with salt.utils.files.fopen(tgt + 'scene33', 'r') as scene:
            data = salt.utils.stringutils.to_unicode(scene.read())
        self.assertIn('KNIGHT:  They\'re nervous, sire.', data)
        self.assertNotIn('bacon', data)

    def test_get_url_https(self):
        '''
        cp.get_url with https:// source given
        '''
        tgt = os.path.join(paths.TMP, 'test_get_url_https')
        self.run_function(
            'cp.get_url',
            [
                'https://repo.saltstack.com/index.html',
                tgt,
            ])
        with salt.utils.files.fopen(tgt, 'r') as instructions:
            data = salt.utils.stringutils.to_unicode(instructions.read())
        self.assertIn('Bootstrap', data)
        self.assertIn('Debian', data)
        self.assertIn('Windows', data)
        self.assertNotIn('AYBABTU', data)

    def test_get_url_https_dest_empty(self):
        '''
        cp.get_url with https:// source given and destination omitted.
        '''
        ret = self.run_function(
            'cp.get_url',
            [
                'https://repo.saltstack.com/index.html',
            ])
        with salt.utils.files.fopen(ret, 'r') as instructions:
            data = salt.utils.stringutils.to_unicode(instructions.read())
        self.assertIn('Bootstrap', data)
        self.assertIn('Debian', data)
        self.assertIn('Windows', data)
        self.assertNotIn('AYBABTU', data)

    def test_get_url_https_no_dest(self):
        '''
        cp.get_url with https:// source given and destination set as None
        '''
        tgt = None
        ret = self.run_function(
            'cp.get_url',
            [
                'https://repo.saltstack.com/index.html',
                tgt,
            ])
        self.assertIn('Bootstrap', ret)
        self.assertIn('Debian', ret)
        self.assertIn('Windows', ret)
        self.assertNotIn('AYBABTU', ret)

    def test_get_url_file(self):
        '''
        cp.get_url with file:// source given
        '''
        tgt = ''
        src = os.path.join('file://', paths.FILES, 'file', 'base', 'file.big')
        ret = self.run_function(
            'cp.get_url',
            [
                src,
                tgt,
            ])
        with salt.utils.files.fopen(ret, 'r') as scene:
            data = salt.utils.stringutils.to_unicode(scene.read())
        self.assertIn('KNIGHT:  They\'re nervous, sire.', data)
        self.assertNotIn('bacon', data)

    def test_get_url_file_no_dest(self):
        '''
        cp.get_url with file:// source given and destination set as None
        '''
        tgt = None
        src = os.path.join('file://', paths.FILES, 'file', 'base', 'file.big')
        ret = self.run_function(
            'cp.get_url',
            [
                src,
                tgt,
            ])
        self.assertIn('KNIGHT:  They\'re nervous, sire.', ret)
        self.assertNotIn('bacon', ret)

    # cp.get_file_str tests

    def test_get_file_str_salt(self):
        '''
        cp.get_file_str with salt:// source given
        '''
        src = 'salt://grail/scene33'
        ret = self.run_function(
            'cp.get_file_str',
            [
                src,
            ])
        self.assertIn('KNIGHT:  They\'re nervous, sire.', ret)

    def test_get_file_str_nonexistent_source(self):
        '''
        cp.get_file_str with nonexistent salt:// source given
        '''
        src = 'salt://grail/nonexistent_scene'
        ret = self.run_function(
            'cp.get_file_str',
            [
                src,
            ])
        self.assertEqual(ret, False)

    def test_get_file_str_https(self):
        '''
        cp.get_file_str with https:// source given
        '''
        src = 'https://repo.saltstack.com/index.html'
        ret = self.run_function(
            'cp.get_file_str',
            [
                src,
            ])
        self.assertIn('Bootstrap', ret)
        self.assertIn('Debian', ret)
        self.assertIn('Windows', ret)
        self.assertNotIn('AYBABTU', ret)

    def test_get_file_str_local(self):
        '''
        cp.get_file_str with file:// source given
        '''
        src = os.path.join('file://', paths.FILES, 'file', 'base', 'file.big')
        ret = self.run_function(
            'cp.get_file_str',
            [
                src,
            ])
        self.assertIn('KNIGHT:  They\'re nervous, sire.', ret)
        self.assertNotIn('bacon', ret)

    # caching tests

    def test_cache_file(self):
        '''
        cp.cache_file
        '''
        ret = self.run_function(
                'cp.cache_file',
                [
                    'salt://grail/scene33',
                ])
        with salt.utils.files.fopen(ret, 'r') as scene:
            data = salt.utils.stringutils.to_unicode(scene.read())
        self.assertIn('KNIGHT:  They\'re nervous, sire.', data)
        self.assertNotIn('bacon', data)

    def test_cache_files(self):
        '''
        cp.cache_files
        '''
        ret = self.run_function(
                'cp.cache_files',
                [
                    ['salt://grail/scene33', 'salt://grail/36/scene'],
                ])
        for path in ret:
            with salt.utils.files.fopen(path, 'r') as scene:
                data = salt.utils.stringutils.to_unicode(scene.read())
            self.assertIn('ARTHUR:', data)
            self.assertNotIn('bacon', data)

    def test_cache_master(self):
        '''
        cp.cache_master
        '''
        ret = self.run_function(
                'cp.cache_master',
                )
        for path in ret:
            self.assertTrue(os.path.exists(path))

    def test_cache_local_file(self):
        '''
        cp.cache_local_file
        '''
        src = os.path.join(paths.TMP, 'random')
        with salt.utils.files.fopen(src, 'w+') as fn_:
            fn_.write(salt.utils.stringutils.to_str('foo'))
        ret = self.run_function(
                'cp.cache_local_file',
                [src])
        with salt.utils.files.fopen(ret, 'r') as cp_:
            self.assertEqual(
                salt.utils.stringutils.to_unicode(cp_.read()),
                'foo'
            )

    @skipIf(not salt.utils.path.which('nginx'), 'nginx not installed')
    @skip_if_not_root
    def test_cache_remote_file(self):
        '''
        cp.cache_file
        '''
        nginx_port = get_unused_localhost_port()
        url_prefix = 'http://localhost:{0}/'.format(nginx_port)
        temp_dir = tempfile.mkdtemp(dir=paths.TMP)
        self.addCleanup(shutil.rmtree, temp_dir, ignore_errors=True)
        nginx_root_dir = os.path.join(temp_dir, 'root')
        nginx_conf_dir = os.path.join(temp_dir, 'conf')
        nginx_conf = os.path.join(nginx_conf_dir, 'nginx.conf')
        nginx_pidfile = os.path.join(nginx_conf_dir, 'nginx.pid')
        file_contents = 'Hello world!'

        for dirname in (nginx_root_dir, nginx_conf_dir):
            os.mkdir(dirname)

        # Write the temp file
        with salt.utils.files.fopen(os.path.join(nginx_root_dir, 'actual_file'), 'w') as fp_:
            fp_.write(salt.utils.stringutils.to_str(file_contents))

        # Write the nginx config
        with salt.utils.files.fopen(nginx_conf, 'w') as fp_:
            fp_.write(textwrap.dedent(salt.utils.stringutils.to_str(
                '''\
                user root;
                worker_processes 1;
                error_log {nginx_conf_dir}/server_error.log;
                pid {nginx_pidfile};

                events {{
                    worker_connections 1024;
                }}

                http {{
                    include       /etc/nginx/mime.types;
                    default_type  application/octet-stream;

                    access_log {nginx_conf_dir}/access.log;
                    error_log {nginx_conf_dir}/error.log;

                    server {{
                        listen {nginx_port} default_server;
                        server_name cachefile.local;
                        root {nginx_root_dir};

                        location ~ ^/301$ {{
                            return 301 /actual_file;
                        }}

                        location ~ ^/302$ {{
                            return 302 /actual_file;
                        }}
                    }}
                }}'''.format(**locals())
            )))

        self.run_function(
            'cmd.run',
            [['nginx', '-c', nginx_conf]],
            python_shell=False
        )
        with salt.utils.files.fopen(nginx_pidfile) as fp_:
            nginx_pid = int(fp_.read().strip())
            nginx_proc = psutil.Process(pid=nginx_pid)
            self.addCleanup(nginx_proc.send_signal, signal.SIGQUIT)

        for code in ('', '301', '302'):
            url = url_prefix + (code or 'actual_file')
            log.debug('attempting to cache %s', url)
            ret = self.run_function('cp.cache_file', [url])
<<<<<<< HEAD
            with salt.utils.files.fopen(ret) as fp_:
                cached_contents = salt.utils.stringutils.to_unicode(fp_.read())
=======
            self.assertTrue(ret)
            with salt.utils.fopen(ret) as fp_:
                cached_contents = fp_.read()
>>>>>>> 633e1208
                self.assertEqual(cached_contents, file_contents)

    def test_list_states(self):
        '''
        cp.list_states
        '''
        ret = self.run_function(
                'cp.list_states',
                )
        self.assertIn('core', ret)
        self.assertIn('top', ret)

    def test_list_minion(self):
        '''
        cp.list_minion
        '''
        self.run_function(
                'cp.cache_file',
                [
                    'salt://grail/scene33',
                ])
        ret = self.run_function('cp.list_minion')
        found = False
        search = 'grail/scene33'
        if salt.utils.platform.is_windows():
            search = r'grail\scene33'
        for path in ret:
            if search in path:
                found = True
                break
        self.assertTrue(found)

    def test_is_cached(self):
        '''
        cp.is_cached
        '''
        self.run_function(
                'cp.cache_file',
                [
                    'salt://grail/scene33',
                ])
        ret1 = self.run_function(
                'cp.is_cached',
                [
                    'salt://grail/scene33',
                ])
        self.assertTrue(ret1)
        ret2 = self.run_function(
                'cp.is_cached',
                [
                    'salt://fasldkgj/poicxzbn',
                ])
        self.assertFalse(ret2)

    def test_hash_file(self):
        '''
        cp.hash_file
        '''
        sha256_hash = self.run_function(
                'cp.hash_file',
                [
                    'salt://grail/scene33',
                ])
        path = self.run_function(
                'cp.cache_file',
                [
                    'salt://grail/scene33',
                ])
        with salt.utils.files.fopen(path, 'rb') as fn_:
            data = fn_.read()
            self.assertEqual(
                sha256_hash['hsum'], hashlib.sha256(data).hexdigest())

    def test_get_file_from_env_predefined(self):
        '''
        cp.get_file
        '''
        tgt = os.path.join(paths.TMP, 'cheese')
        try:
            self.run_function('cp.get_file', ['salt://cheese', tgt])
            with salt.utils.files.fopen(tgt, 'r') as cheese:
                data = salt.utils.stringutils.to_unicode(cheese.read())
            self.assertIn('Gromit', data)
            self.assertNotIn('Comte', data)
        finally:
            os.unlink(tgt)

    def test_get_file_from_env_in_url(self):
        tgt = os.path.join(paths.TMP, 'cheese')
        try:
            self.run_function('cp.get_file', ['salt://cheese?saltenv=prod', tgt])
            with salt.utils.files.fopen(tgt, 'r') as cheese:
                data = salt.utils.stringutils.to_unicode(cheese.read())
            self.assertIn('Gromit', data)
            self.assertIn('Comte', data)
        finally:
            os.unlink(tgt)

    def test_push(self):
        log_to_xfer = os.path.join(paths.TMP, uuid.uuid4().hex)
        open(log_to_xfer, 'w').close()  # pylint: disable=resource-leakage
        try:
            self.run_function('cp.push', [log_to_xfer])
            tgt_cache_file = os.path.join(
                    paths.TMP,
                    'master-minion-root',
                    'cache',
                    'minions',
                    'minion',
                    'files',
                    paths.TMP,
                    log_to_xfer)
            self.assertTrue(os.path.isfile(tgt_cache_file), 'File was not cached on the master')
        finally:
            os.unlink(tgt_cache_file)<|MERGE_RESOLUTION|>--- conflicted
+++ resolved
@@ -540,14 +540,9 @@
             url = url_prefix + (code or 'actual_file')
             log.debug('attempting to cache %s', url)
             ret = self.run_function('cp.cache_file', [url])
-<<<<<<< HEAD
+            self.assertTrue(ret)
             with salt.utils.files.fopen(ret) as fp_:
                 cached_contents = salt.utils.stringutils.to_unicode(fp_.read())
-=======
-            self.assertTrue(ret)
-            with salt.utils.fopen(ret) as fp_:
-                cached_contents = fp_.read()
->>>>>>> 633e1208
                 self.assertEqual(cached_contents, file_contents)
 
     def test_list_states(self):
