# -*- coding: utf-8 -*-

# Import Python libs
from __future__ import absolute_import, print_function, unicode_literals
import os
import shutil
import tempfile
import textwrap
import threading
import time

# Import Salt Testing libs
from tests.support.case import ModuleCase
from tests.support.unit import skipIf
from tests.support.paths import TMP, TMP_PILLAR_TREE
from tests.support.mixins import SaltReturnAssertsMixin

# Import Salt libs
import salt.utils.files
import salt.utils.path
import salt.utils.platform
import salt.utils.stringutils
from salt.modules.virtualenv_mod import KNOWN_BINARY_NAMES

# Import 3rd-party libs
from salt.ext import six

import logging
log = logging.getLogger(__name__)


class StateModuleTest(ModuleCase, SaltReturnAssertsMixin):
    '''
    Validate the state module
    '''

    maxDiff = None

    def test_show_highstate(self):
        '''
        state.show_highstate
        '''
        high = self.run_function('state.show_highstate')
        destpath = os.path.join(TMP, 'testfile')
        self.assertTrue(isinstance(high, dict))
        self.assertTrue(destpath in high)
        self.assertEqual(high[destpath]['__env__'], 'base')

    def test_show_lowstate(self):
        '''
        state.show_lowstate
        '''
        low = self.run_function('state.show_lowstate')
        self.assertTrue(isinstance(low, list))
        self.assertTrue(isinstance(low[0], dict))

    def test_catch_recurse(self):
        '''
        state.show_sls used to catch a recursive ref
        '''
        err = self.run_function('state.sls', mods='recurse_fail')
        self.assertIn('recursive', err[0])

    def test_no_recurse(self):
        '''
        verify that a sls structure is NOT a recursive ref
        '''
        sls = self.run_function('state.show_sls', mods='recurse_ok')
        self.assertIn('snmpd', sls)

    def test_no_recurse_two(self):
        '''
        verify that a sls structure is NOT a recursive ref
        '''
        sls = self.run_function('state.show_sls', mods='recurse_ok_two')
        self.assertIn('/etc/nagios/nrpe.cfg', sls)

    def test_running_dictionary_consistency(self):
        '''
        Test the structure of the running dictionary so we don't change it
        without deprecating/documenting the change
        '''
        running_dict_fields = [
            '__id__',
            '__run_num__',
            '__sls__',
            'changes',
            'comment',
            'duration',
            'name',
            'result',
            'start_time',
        ]

        sls = self.run_function('state.single',
                fun='test.succeed_with_changes',
                name='gndn')

        for state, ret in sls.items():
            for field in running_dict_fields:
                self.assertIn(field, ret)

    def test_running_dictionary_key_sls(self):
        '''
        Ensure the __sls__ key is either null or a string
        '''
        sls1 = self.run_function('state.single',
                fun='test.succeed_with_changes',
                name='gndn')

        sls2 = self.run_function('state.sls', mods='gndn')

        for state, ret in sls1.items():
            self.assertTrue(isinstance(ret['__sls__'], type(None)))

        for state, ret in sls2.items():
            self.assertTrue(isinstance(ret['__sls__'], six.string_types))

    def _remove_request_cache_file(self):
        '''
        remove minion state request file
        '''
        cache_file = os.path.join(self.get_config('minion')['cachedir'], 'req_state.p')
        if os.path.exists(cache_file):
            os.remove(cache_file)

    def test_request(self):
        '''
        verify sending a state request to the minion(s)
        '''
        self._remove_request_cache_file()

        ret = self.run_function('state.request', mods='modules.state.requested')
        result = ret['cmd_|-count_root_dir_contents_|-ls -a / | wc -l_|-run']['result']
        self.assertEqual(result, None)

    def test_check_request(self):
        '''
        verify checking a state request sent to the minion(s)
        '''
        self._remove_request_cache_file()

        self.run_function('state.request', mods='modules.state.requested')
        ret = self.run_function('state.check_request')
        result = ret['default']['test_run']['cmd_|-count_root_dir_contents_|-ls -a / | wc -l_|-run']['result']
        self.assertEqual(result, None)

    def test_clear_request(self):
        '''
        verify clearing a state request sent to the minion(s)
        '''
        self._remove_request_cache_file()

        self.run_function('state.request', mods='modules.state.requested')
        ret = self.run_function('state.clear_request')
        self.assertTrue(ret)

    def test_run_request_succeeded(self):
        '''
        verify running a state request sent to the minion(s)
        '''
        self._remove_request_cache_file()

        if salt.utils.platform.is_windows():
            self.run_function('state.request', mods='modules.state.requested_win')
        else:
            self.run_function('state.request', mods='modules.state.requested')

        ret = self.run_function('state.run_request')

        if salt.utils.platform.is_windows():
            key = 'cmd_|-count_root_dir_contents_|-Get-ChildItem C:\\\\ | Measure-Object | %{$_.Count}_|-run'
        else:
            key = 'cmd_|-count_root_dir_contents_|-ls -a / | wc -l_|-run'

        result = ret[key]['result']
        self.assertTrue(result)

    def test_run_request_failed_no_request_staged(self):
        '''
        verify not running a state request sent to the minion(s)
        '''
        self._remove_request_cache_file()

        self.run_function('state.request', mods='modules.state.requested')
        self.run_function('state.clear_request')
        ret = self.run_function('state.run_request')
        self.assertEqual(ret, {})

    def test_issue_1896_file_append_source(self):
        '''
        Verify that we can append a file's contents
        '''
        testfile = os.path.join(TMP, 'test.append')
        if os.path.isfile(testfile):
            os.unlink(testfile)

        ret = self.run_function('state.sls', mods='testappend')
        self.assertSaltTrueReturn(ret)

        ret = self.run_function('state.sls', mods='testappend.step-1')
        self.assertSaltTrueReturn(ret)

        ret = self.run_function('state.sls', mods='testappend.step-2')
        self.assertSaltTrueReturn(ret)

        with salt.utils.files.fopen(testfile, 'r') as fp_:
            testfile_contents = salt.utils.stringutils.to_unicode(fp_.read())

        contents = textwrap.dedent('''\
            # set variable identifying the chroot you work in (used in the prompt below)
            if [ -z "$debian_chroot" ] && [ -r /etc/debian_chroot ]; then
                debian_chroot=$(cat /etc/debian_chroot)
            fi

            # enable bash completion in interactive shells
            if [ -f /etc/bash_completion ] && ! shopt -oq posix; then
                . /etc/bash_completion
            fi
            ''')

        if salt.utils.platform.is_windows():
            new_contents = contents.splitlines()
            contents = os.linesep.join(new_contents)
            contents += os.linesep

        self.assertMultiLineEqual(
                contents, testfile_contents)

        # Re-append switching order
        ret = self.run_function('state.sls', mods='testappend.step-2')
        self.assertSaltTrueReturn(ret)

        ret = self.run_function('state.sls', mods='testappend.step-1')
        self.assertSaltTrueReturn(ret)

        with salt.utils.files.fopen(testfile, 'r') as fp_:
            testfile_contents = salt.utils.stringutils.to_unicode(fp_.read())

        self.assertMultiLineEqual(contents, testfile_contents)

    def test_issue_1876_syntax_error(self):
        '''
        verify that we catch the following syntax error::

            /tmp/salttest/issue-1876:

              file:
                - managed
                - source: salt://testfile

              file.append:
                - text: foo

        '''
        testfile = os.path.join(TMP, 'issue-1876')
        sls = self.run_function('state.sls', mods='issue-1876')
        self.assertIn(
            'ID \'{0}\' in SLS \'issue-1876\' contains multiple state '
            'declarations of the same type'.format(testfile),
            sls
        )

    def test_issue_1879_too_simple_contains_check(self):
        expected = textwrap.dedent('''\
            # set variable identifying the chroot you work in (used in the prompt below)
            if [ -z "$debian_chroot" ] && [ -r /etc/debian_chroot ]; then
                debian_chroot=$(cat /etc/debian_chroot)
            fi
            # enable bash completion in interactive shells
            if [ -f /etc/bash_completion ] && ! shopt -oq posix; then
                . /etc/bash_completion
            fi
            ''')

        if salt.utils.platform.is_windows():
            new_contents = expected.splitlines()
            expected = os.linesep.join(new_contents)
            expected += os.linesep

        testfile = os.path.join(TMP, 'issue-1879')
        # Delete if exiting
        if os.path.isfile(testfile):
            os.unlink(testfile)

        # Create the file
        ret = self.run_function('state.sls', mods='issue-1879', timeout=120)
        self.assertSaltTrueReturn(ret)

        # The first append
        ret = self.run_function(
            'state.sls', mods='issue-1879.step-1', timeout=120
        )
        self.assertSaltTrueReturn(ret)

        # The second append
        ret = self.run_function(
            'state.sls', mods='issue-1879.step-2', timeout=120
        )
        self.assertSaltTrueReturn(ret)

        # Does it match?
        try:
            with salt.utils.files.fopen(testfile, 'r') as fp_:
                contents = salt.utils.stringutils.to_unicode(fp_.read())
            self.assertMultiLineEqual(expected, contents)
            # Make sure we don't re-append existing text
            ret = self.run_function(
                'state.sls', mods='issue-1879.step-1', timeout=120
            )
            self.assertSaltTrueReturn(ret)

            ret = self.run_function(
                'state.sls', mods='issue-1879.step-2', timeout=120
            )
            self.assertSaltTrueReturn(ret)

            with salt.utils.files.fopen(testfile, 'r') as fp_:
                contents = salt.utils.stringutils.to_unicode(fp_.read())
            self.assertMultiLineEqual(expected, contents)
        except Exception:
            if os.path.exists(testfile):
                shutil.copy(testfile, testfile + '.bak')
            raise
        finally:
            if os.path.exists(testfile):
                os.unlink(testfile)

    def test_include(self):
        tempdir = tempfile.mkdtemp(dir=TMP)
        self.addCleanup(shutil.rmtree, tempdir, ignore_errors=True)
        pillar = {}
        for path in ('include-test', 'to-include-test', 'exclude-test'):
            pillar[path] = os.path.join(tempdir, path)
        ret = self.run_function('state.sls', mods='include-test', pillar=pillar)
        self.assertSaltTrueReturn(ret)
        self.assertTrue(os.path.isfile(pillar['include-test']))
        self.assertTrue(os.path.isfile(pillar['to-include-test']))
        self.assertFalse(os.path.isfile(pillar['exclude-test']))

    def test_exclude(self):
        tempdir = tempfile.mkdtemp(dir=TMP)
        self.addCleanup(shutil.rmtree, tempdir, ignore_errors=True)
        pillar = {}
        for path in ('include-test', 'exclude-test', 'to-include-test'):
            pillar[path] = os.path.join(tempdir, path)
        ret = self.run_function('state.sls', mods='exclude-test', pillar=pillar)
        self.assertSaltTrueReturn(ret)
        self.assertTrue(os.path.isfile(pillar['include-test']))
        self.assertTrue(os.path.isfile(pillar['exclude-test']))
        self.assertFalse(os.path.isfile(pillar['to-include-test']))

    @skipIf(salt.utils.path.which_bin(KNOWN_BINARY_NAMES) is None, 'virtualenv not installed')
    def test_issue_2068_template_str(self):
        venv_dir = os.path.join(
            TMP, 'issue-2068-template-str'
        )

        try:
            ret = self.run_function(
                'state.sls', mods='issue-2068-template-str-no-dot',
                timeout=120
            )
            self.assertSaltTrueReturn(ret)
        finally:
            if os.path.isdir(venv_dir):
                shutil.rmtree(venv_dir)

        # Let's load the template from the filesystem. If running this state
        # with state.sls works, so should using state.template_str
        template_path = os.path.join(
            os.path.dirname(os.path.dirname(__file__)),
            'files', 'file', 'base', 'issue-2068-template-str-no-dot.sls'
        )

        with salt.utils.files.fopen(template_path, 'r') as fp_:
            template = salt.utils.stringutils.to_unicode(fp_.read())
            ret = self.run_function(
                'state.template_str', [template], timeout=120
            )
            self.assertSaltTrueReturn(ret)

        # Now using state.template
        ret = self.run_function(
            'state.template', [template_path], timeout=120
        )
        self.assertSaltTrueReturn(ret)

        # Now the problematic #2068 including dot's
        ret = self.run_function(
            'state.sls', mods='issue-2068-template-str', timeout=120
        )
        self.assertSaltTrueReturn(ret)

        # Let's load the template from the filesystem. If running this state
        # with state.sls works, so should using state.template_str
        template_path = os.path.join(
            os.path.dirname(os.path.dirname(__file__)),
            'files', 'file', 'base', 'issue-2068-template-str.sls'
        )

        with salt.utils.files.fopen(template_path, 'r') as fp_:
            template = salt.utils.stringutils.to_unicode(fp_.read())
        ret = self.run_function(
            'state.template_str', [template], timeout=120
        )
        self.assertSaltTrueReturn(ret)

        # Now using state.template
        ret = self.run_function(
            'state.template', [template_path], timeout=120
        )
        self.assertSaltTrueReturn(ret)

    def test_template_invalid_items(self):
        TEMPLATE = textwrap.dedent('''\
            {0}:
              - issue-2068-template-str

            /tmp/test-template-invalid-items:
              file:
                - managed
                - source: salt://testfile
            ''')
        for item in ('include', 'exclude', 'extends'):
            ret = self.run_function(
                'state.template_str', [TEMPLATE.format(item)]
            )
            self.assertTrue(isinstance(ret, list))
            self.assertNotEqual(ret, [])
            self.assertEqual(
                ['The \'{0}\' declaration found on \'<template-str>\' is '
                 'invalid when rendering single templates'.format(item)],
                ret
            )

    def test_pydsl(self):
        '''
        Test the basics of the pydsl
        '''
        ret = self.run_function('state.sls', mods='pydsl-1')
        self.assertSaltTrueReturn(ret)

    def test_issues_7905_and_8174_sls_syntax_error(self):
        '''
        Call sls file with yaml syntax error.

        Ensure theses errors are detected and presented to the user without
        stack traces.
        '''
        ret = self.run_function('state.sls', mods='syntax.badlist')
        self.assertEqual(ret, [
            'State \'A\' in SLS \'syntax.badlist\' is not formed as a list'
        ])
        ret = self.run_function('state.sls', mods='syntax.badlist2')
        self.assertEqual(ret, [
            'State \'C\' in SLS \'syntax.badlist2\' is not formed as a list'
        ])

    def test_requisites_mixed_require_prereq_use(self):
        '''
        Call sls file containing several requisites.
        '''
        expected_simple_result = {
            'cmd_|-A_|-echo A_|-run': {
                '__run_num__': 2,
                'comment': 'Command "echo A" run',
                'result': True,
                'changes': True},
            'cmd_|-B_|-echo B_|-run': {
                '__run_num__': 1,
                'comment': 'Command "echo B" run',
                'result': True,
                'changes': True},
            'cmd_|-C_|-echo C_|-run': {
                '__run_num__': 0,
                'comment': 'Command "echo C" run',
                'result': True,
                'changes': True}
        }
        expected_result = {
            'cmd_|-A_|-echo A fifth_|-run': {
                '__run_num__': 4,
                'comment': 'Command "echo A fifth" run',
                'result': True,
                'changes': True},
            'cmd_|-B_|-echo B third_|-run': {
                '__run_num__': 2,
                'comment': 'Command "echo B third" run',
                'result': True,
                'changes': True},
            'cmd_|-C_|-echo C second_|-run': {
                '__run_num__': 1,
                'comment': 'Command "echo C second" run',
                'result': True,
                'changes': True},
            'cmd_|-D_|-echo D first_|-run': {
                '__run_num__': 0,
                'comment': 'Command "echo D first" run',
                'result': True,
                'changes': True},
            'cmd_|-E_|-echo E fourth_|-run': {
                '__run_num__': 3,
                'comment': 'Command "echo E fourth" run',
                'result': True,
                'changes': True}
        }
        expected_req_use_result = {
            'cmd_|-A_|-echo A_|-run': {
                '__run_num__': 1,
                'comment': 'Command "echo A" run',
                'result': True,
                'changes': True},
            'cmd_|-B_|-echo B_|-run': {
                '__run_num__': 4,
                'comment': 'Command "echo B" run',
                'result': True,
                'changes': True},
            'cmd_|-C_|-echo C_|-run': {
                '__run_num__': 0,
                'comment': 'Command "echo C" run',
                'result': True,
                'changes': True},
            'cmd_|-D_|-echo D_|-run': {
                '__run_num__': 5,
                'comment': 'Command "echo D" run',
                'result': True,
                'changes': True},
            'cmd_|-E_|-echo E_|-run': {
                '__run_num__': 2,
                'comment': 'Command "echo E" run',
                'result': True,
                'changes': True},
            'cmd_|-F_|-echo F_|-run': {
                '__run_num__': 3,
                'comment': 'Command "echo F" run',
                'result': True,
                'changes': True}
        }
        ret = self.run_function('state.sls', mods='requisites.mixed_simple')
        result = self.normalize_ret(ret)
        self.assertReturnNonEmptySaltType(ret)
        self.assertEqual(expected_simple_result, result)

        # test Traceback recursion prereq+require #8785
        # TODO: this is actually failing badly
        #ret = self.run_function('state.sls', mods='requisites.prereq_require_recursion_error2')
        #self.assertEqual(
        #    ret,
        #    ['A recursive requisite was found, SLS "requisites.prereq_require_recursion_error2" ID "B" ID "A"']
        #)

        # test Infinite recursion prereq+require #8785 v2
        # TODO: this is actually failing badly
        #ret = self.run_function('state.sls', mods='requisites.prereq_require_recursion_error3')
        #self.assertEqual(
        #    ret,
        #    ['A recursive requisite was found, SLS "requisites.prereq_require_recursion_error2" ID "B" ID "A"']
        #)

        # test Infinite recursion prereq+require #8785 v3
        # TODO: this is actually failing badly, and expected result is maybe not a recursion
        #ret = self.run_function('state.sls', mods='requisites.prereq_require_recursion_error4')
        #self.assertEqual(
        #    ret,
        #    ['A recursive requisite was found, SLS "requisites.prereq_require_recursion_error2" ID "B" ID "A"']
        #)

        # undetected infinite loopS prevents this test from running...
        # TODO: this is actually failing badly
        #ret = self.run_function('state.sls', mods='requisites.mixed_complex1')
        #result = self.normalize_ret(ret)
        #self.assertEqual(expected_result, result)

    def test_watch_in(self):
        '''
        test watch_in requisite when there is a success
        '''
        ret = self.run_function('state.sls', mods='requisites.watch_in')
        changes = 'test_|-return_changes_|-return_changes_|-succeed_with_changes'
        watch = 'test_|-watch_states_|-watch_states_|-succeed_without_changes'

        self.assertEqual(ret[changes]['__run_num__'], 0)
        self.assertEqual(ret[watch]['__run_num__'], 2)

        self.assertEqual('Watch statement fired.', ret[watch]['comment'])
        self.assertEqual('Something pretended to change',
                         ret[changes]['changes']['testing']['new'])

    def test_watch_in_failure(self):
        '''
        test watch_in requisite when there is a failure
        '''
        ret = self.run_function('state.sls', mods='requisites.watch_in_failure')
        fail = 'test_|-return_changes_|-return_changes_|-fail_with_changes'
        watch = 'test_|-watch_states_|-watch_states_|-succeed_without_changes'

        self.assertEqual(False, ret[fail]['result'])
        self.assertEqual('One or more requisite failed: requisites.watch_in_failure.return_changes',
                         ret[watch]['comment'])

    def normalize_ret(self, ret):
        '''
        Normalize the return to the format that we'll use for result checking
        '''
        result = {}
        for item, descr in six.iteritems(ret):
            result[item] = {
                '__run_num__': descr['__run_num__'],
                'comment': descr['comment'],
                'result': descr['result'],
                'changes': descr['changes'] != {}  # whether there where any changes
            }
        return result

    def test_requisites_require_ordering_and_errors(self):
        '''
        Call sls file containing several require_in and require.

        Ensure that some of them are failing and that the order is right.
        '''
        expected_result = {
            'cmd_|-A_|-echo A fifth_|-run': {
                '__run_num__': 4,
                'comment': 'Command "echo A fifth" run',
                'result': True,
                'changes': True,
            },
            'cmd_|-B_|-echo B second_|-run': {
                '__run_num__': 1,
                'comment': 'Command "echo B second" run',
                'result': True,
                'changes': True,
            },
            'cmd_|-C_|-echo C third_|-run': {
                '__run_num__': 2,
                'comment': 'Command "echo C third" run',
                'result': True,
                'changes': True,
            },
            'cmd_|-D_|-echo D first_|-run': {
                '__run_num__': 0,
                'comment': 'Command "echo D first" run',
                'result': True,
                'changes': True,
            },
            'cmd_|-E_|-echo E fourth_|-run': {
                '__run_num__': 3,
                'comment': 'Command "echo E fourth" run',
                'result': True,
                'changes': True,
            },
            'cmd_|-F_|-echo F_|-run': {
                '__run_num__': 5,
                'comment': 'The following requisites were not found:\n'
                           + '                   require:\n'
                           + '                       foobar: A\n',
                'result': False,
                'changes': False,
            },
            'cmd_|-G_|-echo G_|-run': {
                '__run_num__': 6,
                'comment': 'The following requisites were not found:\n'
                           + '                   require:\n'
                           + '                       cmd: Z\n',
                'result': False,
                'changes': False,
            },
            'cmd_|-H_|-echo H_|-run': {
                '__run_num__': 7,
                'comment': 'The following requisites were not found:\n'
                           + '                   require:\n'
                           + '                       cmd: Z\n',
                'result': False,
                'changes': False,
            }
        }
        ret = self.run_function('state.sls', mods='requisites.require')
        result = self.normalize_ret(ret)
        self.assertReturnNonEmptySaltType(ret)
        self.assertEqual(expected_result, result)

        ret = self.run_function('state.sls', mods='requisites.require_error1')
        self.assertEqual(ret, [
            "Cannot extend ID 'W' in 'base:requisites.require_error1'. It is not part of the high state.\nThis is likely due to a missing include statement or an incorrectly typed ID.\nEnsure that a state with an ID of 'W' is available\nin environment 'base' and to SLS 'requisites.require_error1'"
        ])

        # issue #8235
        # FIXME: Why is require enforcing list syntax while require_in does not?
        # And why preventing it?
        # Currently this state fails, should return C/B/A
        result = {}
        ret = self.run_function('state.sls', mods='requisites.require_simple_nolist')
        self.assertEqual(ret, [
            'The require statement in state \'B\' in SLS '
          + '\'requisites.require_simple_nolist\' needs to be formed as a list'
        ])

        # commented until a fix is made for issue #8772
        # TODO: this test actually fails
        #ret = self.run_function('state.sls', mods='requisites.require_error2')
        #self.assertEqual(ret, [
        #    'Cannot extend state foobar for ID A in "base:requisites.require_error2".'
        #    + ' It is not part of the high state.'
        #])

        ret = self.run_function('state.sls', mods='requisites.require_recursion_error1')
        self.assertEqual(
            ret,
            ['A recursive requisite was found, SLS "requisites.require_recursion_error1" ID "B" ID "A"']
        )

    def test_requisites_require_any(self):
        '''
        Call sls file containing several require_in and require.

        Ensure that some of them are failing and that the order is right.
        '''
        expected_result = {
            'cmd_|-A_|-echo A_|-run': {
                '__run_num__': 3,
                'comment': 'Command "echo A" run',
                'result': True,
                'changes': True,
            },
            'cmd_|-B_|-echo B_|-run': {
                '__run_num__': 0,
                'comment': 'Command "echo B" run',
                'result': True,
                'changes': True,
            },
            'cmd_|-C_|-/bin/false_|-run': {
                '__run_num__': 1,
                'comment': 'Command "/bin/false" run',
                'result': False,
                'changes': True,
            },
            'cmd_|-D_|-echo D_|-run': {
                '__run_num__': 2,
                'comment': 'Command "echo D" run',
                'result': True,
                'changes': True,
            },
        }
        ret = self.run_function('state.sls', mods='requisites.require_any')
        result = self.normalize_ret(ret)
        self.assertReturnNonEmptySaltType(ret)
        self.assertEqual(expected_result, result)

    def test_requisites_require_any_fail(self):
        '''
        Call sls file containing several require_in and require.

        Ensure that some of them are failing and that the order is right.
        '''
        ret = self.run_function('state.sls', mods='requisites.require_any_fail')
        result = self.normalize_ret(ret)
        self.assertReturnNonEmptySaltType(ret)
        self.assertIn('One or more requisite failed',
                      result['cmd_|-D_|-echo D_|-run']['comment'])

    def test_requisites_watch_any(self):
        '''
        Call sls file containing several require_in and require.

        Ensure that some of them are failing and that the order is right.
        '''
        if salt.utils.platform.is_windows():
            cmd_true = 'exit'
            cmd_false = 'exit /B 1'
        else:
            cmd_true = 'true'
            cmd_false = 'false'
        expected_result = {
            'cmd_|-A_|-{0}_|-wait'.format(cmd_true): {
                '__run_num__': 4,
                'comment': 'Command "{0}" run'.format(cmd_true),
                'result': True,
                'changes': True,
            },
            'cmd_|-B_|-{0}_|-run'.format(cmd_true): {
                '__run_num__': 0,
                'comment': 'Command "{0}" run'.format(cmd_true),
                'result': True,
                'changes': True,
            },
            'cmd_|-C_|-{0}_|-run'.format(cmd_false): {
                '__run_num__': 1,
                'comment': 'Command "{0}" run'.format(cmd_false),
                'result': False,
                'changes': True,
            },
            'cmd_|-D_|-{0}_|-run'.format(cmd_true): {
                '__run_num__': 2,
                'comment': 'Command "{0}" run'.format(cmd_true),
                'result': True,
                'changes': True,
            },
            'cmd_|-E_|-{0}_|-wait'.format(cmd_true): {
                '__run_num__': 9,
                'comment': 'Command "{0}" run'.format(cmd_true),
                'result': True,
                'changes': True,
            },
            'cmd_|-F_|-{0}_|-run'.format(cmd_true): {
                '__run_num__': 5,
                'comment': 'Command "{0}" run'.format(cmd_true),
                'result': True,
                'changes': True,
            },
            'cmd_|-G_|-{0}_|-run'.format(cmd_false): {
                '__run_num__': 6,
                'comment': 'Command "{0}" run'.format(cmd_false),
                'result': False,
                'changes': True,
            },
            'cmd_|-H_|-{0}_|-run'.format(cmd_false): {
                '__run_num__': 7,
                'comment': 'Command "{0}" run'.format(cmd_false),
                'result': False,
                'changes': True,
            },
        }
        ret = self.run_function('state.sls', mods='requisites.watch_any')
        result = self.normalize_ret(ret)
        self.assertReturnNonEmptySaltType(ret)
        self.assertEqual(expected_result, result)

    def test_requisites_watch_any_fail(self):
        '''
        Call sls file containing several require_in and require.

        Ensure that some of them are failing and that the order is right.
        '''
        ret = self.run_function('state.sls', mods='requisites.watch_any_fail')
        result = self.normalize_ret(ret)
        self.assertReturnNonEmptySaltType(ret)
        self.assertIn('One or more requisite failed',
                      result['cmd_|-A_|-true_|-wait']['comment'])

    def test_requisites_onchanges_any(self):
        '''
        Call sls file containing several require_in and require.

        Ensure that some of them are failing and that the order is right.
        '''
        expected_result = {
            'cmd_|-another_changing_state_|-echo "Changed!"_|-run': {
                '__run_num__': 1,
                'changes': True,
                'comment': 'Command "echo "Changed!"" run',
                'result': True
            },
            'cmd_|-changing_state_|-echo "Changed!"_|-run': {
                '__run_num__': 0,
                'changes': True,
                'comment': 'Command "echo "Changed!"" run',
                'result': True
            },
            'cmd_|-test_one_changing_states_|-echo "Success!"_|-run': {
                '__run_num__': 4,
                'changes': True,
                'comment': 'Command "echo "Success!"" run',
                'result': True
            },
            'cmd_|-test_two_non_changing_states_|-echo "Should not run"_|-run': {
                '__run_num__': 5,
                'changes': False,
                'comment': 'State was not run because none of the onchanges reqs changed',
                'result': True
            },
            'pip_|-another_non_changing_state_|-mock_|-installed': {
                '__run_num__': 3,
                'changes': False,
                'comment': 'Python package mock was already installed\nAll packages were successfully installed',
                'result': True
            },
            'pip_|-non_changing_state_|-mock_|-installed': {
                '__run_num__': 2,
                'changes': False,
                'comment': 'Python package mock was already installed\nAll packages were successfully installed',
                'result': True
            }
        }
        ret = self.run_function('state.sls', mods='requisites.onchanges_any')
        result = self.normalize_ret(ret)
        self.assertReturnNonEmptySaltType(ret)
        self.assertEqual(expected_result, result)

    def test_requisites_onfail_any(self):
        '''
        Call sls file containing several require_in and require.

        Ensure that some of them are failing and that the order is right.
        '''
        expected_result = {
            'cmd_|-a_|-exit 0_|-run': {
                '__run_num__': 0,
                'changes': True,
                'comment': 'Command "exit 0" run',
                'result': True
            },
            'cmd_|-b_|-exit 1_|-run': {
                '__run_num__': 1,
                'changes': True,
                'comment': 'Command "exit 1" run',
                'result': False
            },
            'cmd_|-c_|-exit 0_|-run': {
                '__run_num__': 2,
                'changes': True,
                'comment': 'Command "exit 0" run',
                'result': True
            },
            'cmd_|-d_|-echo itworked_|-run': {
                '__run_num__': 3,
                'changes': True,
                'comment': 'Command "echo itworked" run',
                'result': True},
            'cmd_|-e_|-exit 0_|-run': {
                '__run_num__': 4,
                'changes': True,
                'comment': 'Command "exit 0" run',
                'result': True
            },
            'cmd_|-f_|-exit 0_|-run': {
                '__run_num__': 5,
                'changes': True,
                'comment': 'Command "exit 0" run',
                'result': True
            },
            'cmd_|-g_|-exit 0_|-run': {
                '__run_num__': 6,
                'changes': True,
                'comment': 'Command "exit 0" run',
                'result': True
            },
            'cmd_|-h_|-echo itworked_|-run': {
                '__run_num__': 7,
                'changes': False,
                'comment': 'State was not run because onfail req did not change',
                'result': True
            }
        }
        ret = self.run_function('state.sls', mods='requisites.onfail_any')
        result = self.normalize_ret(ret)
        self.assertReturnNonEmptySaltType(ret)
        self.assertEqual(expected_result, result)

    def test_requisites_full_sls(self):
        '''
        Teste the sls special command in requisites
        '''
        expected_result = {
            'cmd_|-A_|-echo A_|-run': {
                '__run_num__': 2,
                'comment': 'Command "echo A" run',
                'result': True,
                'changes': True},
            'cmd_|-B_|-echo B_|-run': {
                '__run_num__': 0,
                'comment': 'Command "echo B" run',
                'result': True,
                'changes': True},
            'cmd_|-C_|-echo C_|-run': {
                '__run_num__': 1,
                'comment': 'Command "echo C" run',
                'result': True,
                'changes': True},
        }
        ret = self.run_function('state.sls', mods='requisites.fullsls_require')
        self.assertReturnNonEmptySaltType(ret)
        result = self.normalize_ret(ret)
        self.assertEqual(expected_result, result)

        # issue #8233: traceback on prereq sls
        # TODO: not done
        #ret = self.run_function('state.sls', mods='requisites.fullsls_prereq')
        #self.assertEqual(['sls command can only be used with require requisite'], ret)

    def test_requisites_require_no_state_module(self):
        '''
        Call sls file containing several require_in and require.

        Ensure that some of them are failing and that the order is right.
        '''
        expected_result = {
            'cmd_|-A_|-echo A fifth_|-run': {
                '__run_num__': 4,
                'comment': 'Command "echo A fifth" run',
                'result': True,
                'changes': True,
            },
            'cmd_|-B_|-echo B second_|-run': {
                '__run_num__': 1,
                'comment': 'Command "echo B second" run',
                'result': True,
                'changes': True,
            },
            'cmd_|-C_|-echo C third_|-run': {
                '__run_num__': 2,
                'comment': 'Command "echo C third" run',
                'result': True,
                'changes': True,
            },
            'cmd_|-D_|-echo D first_|-run': {
                '__run_num__': 0,
                'comment': 'Command "echo D first" run',
                'result': True,
                'changes': True,
            },
            'cmd_|-E_|-echo E fourth_|-run': {
                '__run_num__': 3,
                'comment': 'Command "echo E fourth" run',
                'result': True,
                'changes': True,
            },
            'cmd_|-G_|-echo G_|-run': {
                '__run_num__': 5,
                'comment': 'The following requisites were not found:\n'
                           + '                   require:\n'
                           + '                       id: Z\n',
                'result': False,
                'changes': False,
            },
            'cmd_|-H_|-echo H_|-run': {
                '__run_num__': 6,
                'comment': 'The following requisites were not found:\n'
                           + '                   require:\n'
                           + '                       id: Z\n',
                'result': False,
                'changes': False,
            }
        }
        ret = self.run_function('state.sls', mods='requisites.require_no_state_module')
        result = self.normalize_ret(ret)
        self.assertReturnNonEmptySaltType(ret)
        self.assertEqual(expected_result, result)

    def test_requisites_prereq_simple_ordering_and_errors(self):
        '''
        Call sls file containing several prereq_in and prereq.

        Ensure that some of them are failing and that the order is right.
        '''
        expected_result_simple = {
            'cmd_|-A_|-echo A third_|-run': {
                '__run_num__': 2,
                'comment': 'Command "echo A third" run',
                'result': True,
                'changes': True},
            'cmd_|-B_|-echo B first_|-run': {
                '__run_num__': 0,
                'comment': 'Command "echo B first" run',
                'result': True,
                'changes': True},
            'cmd_|-C_|-echo C second_|-run': {
                '__run_num__': 1,
                'comment': 'Command "echo C second" run',
                'result': True,
                'changes': True},
            'cmd_|-I_|-echo I_|-run': {
                '__run_num__': 3,
                'comment': 'The following requisites were not found:\n'
                           + '                   prereq:\n'
                           + '                       cmd: Z\n',
                'result': False,
                'changes': False},
            'cmd_|-J_|-echo J_|-run': {
                '__run_num__': 4,
                'comment': 'The following requisites were not found:\n'
                           + '                   prereq:\n'
                           + '                       foobar: A\n',
                'result': False,
                'changes': False}
        }
        expected_result_simple_no_state_module = {
            'cmd_|-A_|-echo A third_|-run': {
                '__run_num__': 2,
                'comment': 'Command "echo A third" run',
                'result': True,
                'changes': True},
            'cmd_|-B_|-echo B first_|-run': {
                '__run_num__': 0,
                'comment': 'Command "echo B first" run',
                'result': True,
                'changes': True},
            'cmd_|-C_|-echo C second_|-run': {
                '__run_num__': 1,
                'comment': 'Command "echo C second" run',
                'result': True,
                'changes': True},
            'cmd_|-I_|-echo I_|-run': {
                '__run_num__': 3,
                'comment': 'The following requisites were not found:\n'
                           + '                   prereq:\n'
                           + '                       id: Z\n',
                'result': False,
                'changes': False}
        }
        expected_result_simple2 = {
            'cmd_|-A_|-echo A_|-run': {
                '__run_num__': 1,
                'comment': 'Command "echo A" run',
                'result': True,
                'changes': True},
            'cmd_|-B_|-echo B_|-run': {
                '__run_num__': 2,
                'comment': 'Command "echo B" run',
                'result': True,
                'changes': True},
            'cmd_|-C_|-echo C_|-run': {
                '__run_num__': 0,
                'comment': 'Command "echo C" run',
                'result': True,
                'changes': True},
            'cmd_|-D_|-echo D_|-run': {
                '__run_num__': 3,
                'comment': 'Command "echo D" run',
                'result': True,
                'changes': True},
            'cmd_|-E_|-echo E_|-run': {
                '__run_num__': 4,
                'comment': 'Command "echo E" run',
                'result': True,
                'changes': True}
        }
        expected_result_simple3 = {
            'cmd_|-A_|-echo A first_|-run': {
                '__run_num__': 0,
                'comment': 'Command "echo A first" run',
                'result': True,
                'changes': True,
            },
            'cmd_|-B_|-echo B second_|-run': {
                '__run_num__': 1,
                'comment': 'Command "echo B second" run',
                'result': True,
                'changes': True,
            },
            'cmd_|-C_|-echo C third_|-wait': {
                '__run_num__': 2,
                'comment': '',
                'result': True,
                'changes': False,
            }
        }
        expected_result_complex = {
            'cmd_|-A_|-echo A fourth_|-run': {
                '__run_num__': 3,
                'comment': 'Command "echo A fourth" run',
                'result': True,
                'changes': True},
            'cmd_|-B_|-echo B first_|-run': {
                '__run_num__': 0,
                'comment': 'Command "echo B first" run',
                'result': True,
                'changes': True},
            'cmd_|-C_|-echo C second_|-run': {
                '__run_num__': 1,
                'comment': 'Command "echo C second" run',
                'result': True,
                'changes': True},
            'cmd_|-D_|-echo D third_|-run': {
                '__run_num__': 2,
                'comment': 'Command "echo D third" run',
                'result': True,
                'changes': True},
        }
        ret = self.run_function('state.sls', mods='requisites.prereq_simple')
        self.assertReturnNonEmptySaltType(ret)
        result = self.normalize_ret(ret)
        self.assertEqual(expected_result_simple, result)

        # same test, but not using lists in yaml syntax
        # TODO: issue #8235, prereq ignored when not used in list syntax
        # Currently fails badly with :
        # TypeError encountered executing state.sls: string indices must be integers, not str.
        #expected_result_simple.pop('cmd_|-I_|-echo I_|-run')
        #expected_result_simple.pop('cmd_|-J_|-echo J_|-run')
        #ret = self.run_function('state.sls', mods='requisites.prereq_simple_nolist')
        #result = self.normalize_ret(ret)
        #self.assertEqual(expected_result_simple, result)

        ret = self.run_function('state.sls', mods='requisites.prereq_simple2')
        result = self.normalize_ret(ret)
        self.assertReturnNonEmptySaltType(ret)
        self.assertEqual(expected_result_simple2, result)

        ret = self.run_function('state.sls', mods='requisites.prereq_simple3')
        result = self.normalize_ret(ret)
        self.assertReturnNonEmptySaltType(ret)
        self.assertEqual(expected_result_simple3, result)

        #ret = self.run_function('state.sls', mods='requisites.prereq_error_nolist')
        #self.assertEqual(
        #    ret,
        #    ['Cannot extend ID Z in "base:requisites.prereq_error_nolist".'
        #    + ' It is not part of the high state.']
        #)

        ret = self.run_function('state.sls', mods='requisites.prereq_compile_error1')
        self.assertReturnNonEmptySaltType(ret)
        self.assertEqual(
            ret['cmd_|-B_|-echo B_|-run']['comment'],
            'The following requisites were not found:\n'
            + '                   prereq:\n'
            + '                       foobar: A\n'
        )

        ret = self.run_function('state.sls', mods='requisites.prereq_compile_error2')
        self.assertReturnNonEmptySaltType(ret)
        self.assertEqual(
            ret['cmd_|-B_|-echo B_|-run']['comment'],
            'The following requisites were not found:\n'
            + '                   prereq:\n'
            + '                       foobar: C\n'
        )

        ret = self.run_function('state.sls', mods='requisites.prereq_complex')
        result = self.normalize_ret(ret)
        self.assertEqual(expected_result_complex, result)

        # issue #8210 : prereq recursion undetected
        # TODO: this test fails
        #ret = self.run_function('state.sls', mods='requisites.prereq_recursion_error')
        #self.assertEqual(
        #    ret,
        #    ['A recursive requisite was found, SLS "requisites.prereq_recursion_error" ID "B" ID "A"']
        #)

        ret = self.run_function('state.sls', mods='requisites.prereq_simple_no_state_module')
        result = self.normalize_ret(ret)
        self.assertEqual(expected_result_simple_no_state_module, result)

    def test_infinite_recursion_sls_prereq(self):
        ret = self.run_function('state.sls', mods='requisites.prereq_sls_infinite_recursion')
        self.assertSaltTrueReturn(ret)

    def test_requisites_use(self):
        '''
        Call sls file containing several use_in and use.

        '''
        # TODO issue #8235 & #8774 some examples are still commented in the test file
        ret = self.run_function('state.sls', mods='requisites.use')
        self.assertReturnNonEmptySaltType(ret)
        for item, descr in six.iteritems(ret):
            self.assertEqual(descr['comment'], 'onlyif condition is false')

        # TODO: issue #8802 : use recursions undetected
        # issue is closed as use does not actually inherit requisites
        # if chain-use is added after #8774 resolution theses tests would maybe become useful
        #ret = self.run_function('state.sls', mods='requisites.use_recursion')
        #self.assertEqual(ret, [
        #    'A recursive requisite was found, SLS "requisites.use_recursion"'
        #    + ' ID "B" ID "A"'
        #])

        #ret = self.run_function('state.sls', mods='requisites.use_recursion2')
        #self.assertEqual(ret, [
        #    'A recursive requisite was found, SLS "requisites.use_recursion2"'
        #    + ' ID "C" ID "A"'
        #])

        #ret = self.run_function('state.sls', mods='requisites.use_auto_recursion')
        #self.assertEqual(ret, [
        #    'A recursive requisite was found, SLS "requisites.use_recursion"'
        #    + ' ID "A" ID "A"'
        #])

    def test_requisites_use_no_state_module(self):
        '''
        Call sls file containing several use_in and use.

        '''
        ret = self.run_function('state.sls', mods='requisites.use_no_state_module')
        self.assertReturnNonEmptySaltType(ret)
        for item, descr in six.iteritems(ret):
            self.assertEqual(descr['comment'], 'onlyif condition is false')

    def test_get_file_from_env_in_top_match(self):
        tgt = os.path.join(TMP, 'prod-cheese-file')
        try:
            ret = self.run_function(
                'state.highstate', minion_tgt='sub_minion'
            )
            self.assertSaltTrueReturn(ret)
            self.assertTrue(os.path.isfile(tgt))
            with salt.utils.files.fopen(tgt, 'r') as cheese:
                data = salt.utils.stringutils.to_unicode(cheese.read())
            self.assertIn('Gromit', data)
            self.assertIn('Comte', data)
        finally:
            if os.path.islink(tgt):
                os.unlink(tgt)

    # onchanges tests

    def test_onchanges_requisite(self):
        '''
        Tests a simple state using the onchanges requisite
        '''

        # Only run the state once and keep the return data
        state_run = self.run_function('state.sls', mods='requisites.onchanges_simple')

        # First, test the result of the state run when changes are expected to happen
        test_data = state_run['cmd_|-test_changing_state_|-echo "Success!"_|-run']['comment']
        expected_result = 'Command "echo "Success!"" run'
        self.assertIn(expected_result, test_data)

        # Then, test the result of the state run when changes are not expected to happen
        test_data = state_run['cmd_|-test_non_changing_state_|-echo "Should not run"_|-run']['comment']
        expected_result = 'State was not run because none of the onchanges reqs changed'
        self.assertIn(expected_result, test_data)

    def test_onchanges_requisite_multiple(self):
        '''
        Tests a simple state using the onchanges requisite
        '''

        # Only run the state once and keep the return data
        state_run = self.run_function('state.sls',
                mods='requisites.onchanges_multiple')

        # First, test the result of the state run when two changes are expected to happen
        test_data = state_run['cmd_|-test_two_changing_states_|-echo "Success!"_|-run']['comment']
        expected_result = 'Command "echo "Success!"" run'
        self.assertIn(expected_result, test_data)

        # Then, test the result of the state run when two changes are not expected to happen
        test_data = state_run['cmd_|-test_two_non_changing_states_|-echo "Should not run"_|-run']['comment']
        expected_result = 'State was not run because none of the onchanges reqs changed'
        self.assertIn(expected_result, test_data)

        # Finally, test the result of the state run when only one of the onchanges requisites changes.
        test_data = state_run['cmd_|-test_one_changing_state_|-echo "Success!"_|-run']['comment']
        expected_result = 'Command "echo "Success!"" run'
        self.assertIn(expected_result, test_data)

    def test_onchanges_in_requisite(self):
        '''
        Tests a simple state using the onchanges_in requisite
        '''

        # Only run the state once and keep the return data
        state_run = self.run_function('state.sls', mods='requisites.onchanges_in_simple')

        # First, test the result of the state run of when changes are expected to happen
        test_data = state_run['cmd_|-test_changes_expected_|-echo "Success!"_|-run']['comment']
        expected_result = 'Command "echo "Success!"" run'
        self.assertIn(expected_result, test_data)

        # Then, test the result of the state run when changes are not expected to happen
        test_data = state_run['cmd_|-test_changes_not_expected_|-echo "Should not run"_|-run']['comment']
        expected_result = 'State was not run because none of the onchanges reqs changed'
        self.assertIn(expected_result, test_data)

    def test_onchanges_requisite_no_state_module(self):
        '''
        Tests a simple state using the onchanges requisite without state modules
        '''
        # Only run the state once and keep the return data
        state_run = self.run_function('state.sls', mods='requisites.onchanges_simple_no_state_module')
        test_data = state_run['cmd_|-test_changing_state_|-echo "Success!"_|-run']['comment']
        expected_result = 'Command "echo "Success!"" run'
        self.assertIn(expected_result, test_data)

    def test_onchanges_requisite_with_duration(self):
        '''
        Tests a simple state using the onchanges requisite
        the state will not run but results will include duration
        '''

        # Only run the state once and keep the return data
        state_run = self.run_function('state.sls', mods='requisites.onchanges_simple')

        # Then, test the result of the state run when changes are not expected to happen
        # and ensure duration is included in the results
        test_data = state_run['cmd_|-test_non_changing_state_|-echo "Should not run"_|-run']
        self.assertIn('duration', test_data)

    # onfail tests

    def test_onfail_requisite(self):
        '''
        Tests a simple state using the onfail requisite
        '''

        # Only run the state once and keep the return data
        state_run = self.run_function('state.sls', mods='requisites.onfail_simple')

        # First, test the result of the state run when a failure is expected to happen
        test_data = state_run['cmd_|-test_failing_state_|-echo "Success!"_|-run']['comment']
        expected_result = 'Command "echo "Success!"" run'
        self.assertIn(expected_result, test_data)

        # Then, test the result of the state run when a failure is not expected to happen
        test_data = state_run['cmd_|-test_non_failing_state_|-echo "Should not run"_|-run']['comment']
        expected_result = 'State was not run because onfail req did not change'
        self.assertIn(expected_result, test_data)

    def test_multiple_onfail_requisite(self):
        '''
        test to ensure state is run even if only one
        of the onfails fails. This is a test for the issue:
        https://github.com/saltstack/salt/issues/22370
        '''

        state_run = self.run_function('state.sls', mods='requisites.onfail_multiple')

        retcode = state_run['cmd_|-c_|-echo itworked_|-run']['changes']['retcode']
        self.assertEqual(retcode, 0)

        stdout = state_run['cmd_|-c_|-echo itworked_|-run']['changes']['stdout']
        self.assertEqual(stdout, 'itworked')

    def test_onfail_in_requisite(self):
        '''
        Tests a simple state using the onfail_in requisite
        '''

        # Only run the state once and keep the return data
        state_run = self.run_function('state.sls', mods='requisites.onfail_in_simple')

        # First, test the result of the state run when a failure is expected to happen
        test_data = state_run['cmd_|-test_failing_state_|-echo "Success!"_|-run']['comment']
        expected_result = 'Command "echo "Success!"" run'
        self.assertIn(expected_result, test_data)

        # Then, test the result of the state run when a failure is not expected to happen
        test_data = state_run['cmd_|-test_non_failing_state_|-echo "Should not run"_|-run']['comment']
        expected_result = 'State was not run because onfail req did not change'
        self.assertIn(expected_result, test_data)

    def test_onfail_requisite_no_state_module(self):
        '''
        Tests a simple state using the onfail requisite
        '''

        # Only run the state once and keep the return data
        state_run = self.run_function('state.sls', mods='requisites.onfail_simple_no_state_module')

        # First, test the result of the state run when a failure is expected to happen
        test_data = state_run['cmd_|-test_failing_state_|-echo "Success!"_|-run']['comment']
        expected_result = 'Command "echo "Success!"" run'
        self.assertIn(expected_result, test_data)

        # Then, test the result of the state run when a failure is not expected to happen
        test_data = state_run['cmd_|-test_non_failing_state_|-echo "Should not run"_|-run']['comment']
        expected_result = 'State was not run because onfail req did not change'
        self.assertIn(expected_result, test_data)

    def test_onfail_requisite_with_duration(self):
        '''
        Tests a simple state using the onfail requisite
        '''

        # Only run the state once and keep the return data
        state_run = self.run_function('state.sls', mods='requisites.onfail_simple')

        # Then, test the result of the state run when a failure is not expected to happen
        test_data = state_run['cmd_|-test_non_failing_state_|-echo "Should not run"_|-run']
        self.assertIn('duration', test_data)

    # listen tests

    def test_listen_requisite(self):
        '''
        Tests a simple state using the listen requisite
        '''

        # Only run the state once and keep the return data
        state_run = self.run_function('state.sls', mods='requisites.listen_simple')

        # First, test the result of the state run when a listener is expected to trigger
        listener_state = 'cmd_|-listener_test_listening_change_state_|-echo "Listening State"_|-mod_watch'
        self.assertIn(listener_state, state_run)

        # Then, test the result of the state run when a listener should not trigger
        absent_state = 'cmd_|-listener_test_listening_non_changing_state_|-echo "Only run once"_|-mod_watch'
        self.assertNotIn(absent_state, state_run)

    def test_listen_in_requisite(self):
        '''
        Tests a simple state using the listen_in requisite
        '''

        # Only run the state once and keep the return data
        state_run = self.run_function('state.sls', mods='requisites.listen_in_simple')

        # First, test the result of the state run when a listener is expected to trigger
        listener_state = 'cmd_|-listener_test_listening_change_state_|-echo "Listening State"_|-mod_watch'
        self.assertIn(listener_state, state_run)

        # Then, test the result of the state run when a listener should not trigger
        absent_state = 'cmd_|-listener_test_listening_non_changing_state_|-echo "Only run once"_|-mod_watch'
        self.assertNotIn(absent_state, state_run)

    def test_listen_in_requisite_resolution(self):
        '''
        Verify listen_in requisite lookups use ID declaration to check for changes
        '''

        # Only run the state once and keep the return data
        state_run = self.run_function('state.sls', mods='requisites.listen_in_simple')

        # Test the result of the state run when a listener is expected to trigger
        listener_state = 'cmd_|-listener_test_listen_in_resolution_|-echo "Successful listen_in resolution"_|-mod_watch'
        self.assertIn(listener_state, state_run)

    def test_listen_requisite_resolution(self):
        '''
        Verify listen requisite lookups use ID declaration to check for changes
        '''

        # Only run the state once and keep the return data
        state_run = self.run_function('state.sls', mods='requisites.listen_simple')

        # Both listeners are expected to trigger
        listener_state = 'cmd_|-listener_test_listening_resolution_one_|-echo "Successful listen resolution"_|-mod_watch'
        self.assertIn(listener_state, state_run)

        listener_state = 'cmd_|-listener_test_listening_resolution_two_|-echo "Successful listen resolution"_|-mod_watch'
        self.assertIn(listener_state, state_run)

<<<<<<< HEAD
    def test_listen_requisite_no_state_module(self):
        '''
        Tests a simple state using the listen requisite
        '''

        # Only run the state once and keep the return data
        state_run = self.run_function('state.sls', mods='requisites.listen_simple_no_state_module')
        # First, test the result of the state run when a listener is expected to trigger
        listener_state = 'cmd_|-listener_test_listening_change_state_|-echo "Listening State"_|-mod_watch'
        self.assertIn(listener_state, state_run)

        # Then, test the result of the state run when a listener should not trigger
        absent_state = 'cmd_|-listener_test_listening_non_changing_state_|-echo "Only run once"_|-mod_watch'
        self.assertNotIn(absent_state, state_run)
=======
    def test_listen_in_requisite_resolution_names(self):
        '''
        Verify listen_in requisite lookups use ID declaration to check for changes
        and resolves magic names state variable
        '''

        # Only run the state once and keep the return data
        state_run = self.run_function('state.sls', mods='requisites.listen_in_names')
        self.assertIn('test_|-listener_service_|-nginx_|-mod_watch', state_run)
        self.assertIn('test_|-listener_service_|-crond_|-mod_watch', state_run)

    def test_listen_requisite_resolution_names(self):
        '''
        Verify listen requisite lookups use ID declaration to check for changes
        and resolves magic names state variable
        '''

        # Only run the state once and keep the return data
        state_run = self.run_function('state.sls', mods='requisites.listen_names')
        self.assertIn('test_|-listener_service_|-nginx_|-mod_watch', state_run)
        self.assertIn('test_|-listener_service_|-crond_|-mod_watch', state_run)
>>>>>>> 048b2ba3

    def test_issue_30820_requisite_in_match_by_name(self):
        '''
        This tests the case where a requisite_in matches by name instead of ID

        See https://github.com/saltstack/salt/issues/30820 for more info
        '''
        state_run = self.run_function(
            'state.sls',
            mods='requisites.requisite_in_match_by_name'
        )
        bar_state = 'cmd_|-bar state_|-echo bar_|-wait'

        self.assertIn(bar_state, state_run)
        self.assertEqual(state_run[bar_state]['comment'],
                         'Command "echo bar" run')

    def test_retry_option_defaults(self):
        '''
        test the retry option on a simple state with defaults
        ensure comment is as expected
        ensure state duration is greater than default retry_interval (30 seconds)
        '''
        state_run = self.run_function(
            'state.sls',
            mods='retry.retry_defaults'
        )
        retry_state = 'file_|-file_test_|-/path/to/a/non-existent/file.txt_|-exists'
        expected_comment = ('Attempt 1: Returned a result of "False", with the following '
                'comment: "Specified path /path/to/a/non-existent/file.txt does not exist"\n'
                'Specified path /path/to/a/non-existent/file.txt does not exist')
        self.assertEqual(state_run[retry_state]['comment'], expected_comment)
        self.assertTrue(state_run[retry_state]['duration'] > 30)
        self.assertEqual(state_run[retry_state]['result'], False)

    def test_retry_option_custom(self):
        '''
        test the retry option on a simple state with custom retry values
        ensure comment is as expected
        ensure state duration is greater than custom defined interval * (retries - 1)
        '''
        state_run = self.run_function(
            'state.sls',
            mods='retry.retry_custom'
        )
        retry_state = 'file_|-file_test_|-/path/to/a/non-existent/file.txt_|-exists'
        expected_comment = ('Attempt 1: Returned a result of "False", with the following '
                'comment: "Specified path /path/to/a/non-existent/file.txt does not exist"\n'
                'Attempt 2: Returned a result of "False", with the following comment: "Specified'
                ' path /path/to/a/non-existent/file.txt does not exist"\nAttempt 3: Returned'
                ' a result of "False", with the following comment: "Specified path'
                ' /path/to/a/non-existent/file.txt does not exist"\nAttempt 4: Returned a'
                ' result of "False", with the following comment: "Specified path'
                ' /path/to/a/non-existent/file.txt does not exist"\nSpecified path'
                ' /path/to/a/non-existent/file.txt does not exist')
        self.assertEqual(state_run[retry_state]['comment'], expected_comment)
        self.assertTrue(state_run[retry_state]['duration'] > 40)
        self.assertEqual(state_run[retry_state]['result'], False)

    def test_retry_option_success(self):
        '''
        test a state with the retry option that should return True immedietly (i.e. no retries)
        '''
        testfile = os.path.join(TMP, 'retry_file')
        state_run = self.run_function(
            'state.sls',
            mods='retry.retry_success'
        )
        os.unlink(testfile)
        retry_state = 'file_|-file_test_|-{0}_|-exists'.format(testfile)
        self.assertNotIn('Attempt', state_run[retry_state]['comment'])

    def run_create(self):
        '''
        helper function to wait 30 seconds and then create the temp retry file
        '''
        testfile = os.path.join(TMP, 'retry_file')
        time.sleep(30)
        with salt.utils.files.fopen(testfile, 'a'):
            pass

    def test_retry_option_eventual_success(self):
        '''
        test a state with the retry option that should return True after at least 4 retry attmempt
        but never run 15 attempts
        '''
        testfile = os.path.join(TMP, 'retry_file')
        create_thread = threading.Thread(target=self.run_create)
        create_thread.start()
        state_run = self.run_function(
            'state.sls',
            mods='retry.retry_success2'
        )
        retry_state = 'file_|-file_test_|-{0}_|-exists'.format(testfile)
        self.assertIn('Attempt 1:', state_run[retry_state]['comment'])
        self.assertIn('Attempt 2:', state_run[retry_state]['comment'])
        self.assertIn('Attempt 3:', state_run[retry_state]['comment'])
        self.assertIn('Attempt 4:', state_run[retry_state]['comment'])
        self.assertNotIn('Attempt 15:', state_run[retry_state]['comment'])
        self.assertEqual(state_run[retry_state]['result'], True)

    def test_issue_38683_require_order_failhard_combination(self):
        '''
        This tests the case where require, order, and failhard are all used together in a state definition.

        Previously, the order option, which used in tandem with require and failhard, would cause the state
        compiler to stacktrace. This exposed a logic error in the ``check_failhard`` function of the state
        compiler. With the logic error resolved, this test should now pass.

        See https://github.com/saltstack/salt/issues/38683 for more information.
        '''
        state_run = self.run_function(
            'state.sls',
            mods='requisites.require_order_failhard_combo'
        )
        state_id = 'test_|-b_|-b_|-fail_with_changes'

        self.assertIn(state_id, state_run)
        self.assertEqual(state_run[state_id]['comment'], 'Failure!')
        self.assertFalse(state_run[state_id]['result'])

    def test_state_nonbase_environment(self):
        '''
        test state.sls with saltenv using a nonbase environment
        with a salt source
        '''
        file_name = os.path.join(TMP, 'nonbase_env')
        state_run = self.run_function(
            'state.sls',
            mods='non-base-env',
            saltenv='prod'
        )
        state_id = 'file_|-test_file_|-{0}_|-managed'.format(file_name)
        self.assertEqual(state_run[state_id]['comment'],
                         'File {0} updated'.format(file_name))
        self.assertTrue(
            state_run['file_|-test_file_|-{0}_|-managed'.format(file_name)]['result'])
        self.assertTrue(os.path.isfile(file_name))

    def _add_runtime_pillar(self, pillar):
        '''
        helper class to add pillar data at runtime
        '''
        import salt.utils.yaml
        with salt.utils.files.fopen(os.path.join(TMP_PILLAR_TREE,
                                                 'pillar.sls'), 'w') as fp:
            salt.utils.yaml.safe_dump(pillar, fp)

        with salt.utils.files.fopen(os.path.join(TMP_PILLAR_TREE, 'top.sls'), 'w') as fp:
            fp.write(textwrap.dedent('''\
                     base:
                       '*':
                         - pillar
                     '''))

        self.run_function('saltutil.refresh_pillar')
        self.run_function('test.sleep', [5])

    def test_state_sls_id_test(self):
        '''
        test state.sls_id when test is set
        to true in pillar data
        '''
        self._add_runtime_pillar(pillar={'test': True})
        testfile = os.path.join(TMP, 'testfile')
        comment = 'The file {0} is set to be changed'.format(testfile)
        ret = self.run_function('state.sls', ['core'])

        for key, val in ret.items():
            self.assertEqual(val['comment'], comment)
            self.assertEqual(val['changes'], {})

    def test_state_sls_id_test_state_test_post_run(self):
        '''
        test state.sls_id when test is set to
        true post the state already being run previously
        '''
        file_name = os.path.join(TMP, 'testfile')
        ret = self.run_function('state.sls', ['core'])
        for key, val in ret.items():
            self.assertEqual(val['comment'],
                             'File {0} updated'.format(file_name))
            self.assertEqual(val['changes']['diff'], 'New file')

        self._add_runtime_pillar(pillar={'test': True})
        ret = self.run_function('state.sls', ['core'])

        for key, val in ret.items():
            self.assertEqual(
                val['comment'],
                'The file {0} is in the correct state'.format(file_name))
            self.assertEqual(val['changes'], {})

    def test_state_sls_id_test_true(self):
        '''
        test state.sls_id when test=True is passed as arg
        '''
        file_name = os.path.join(TMP, 'testfile')
        ret = self.run_function('state.sls', ['core'], test=True)
        for key, val in ret.items():
            self.assertEqual(
                val['comment'],
                'The file {0} is set to be changed'.format(file_name))
            self.assertEqual(val['changes'], {})

    def test_state_sls_id_test_true_post_run(self):
        '''
        test state.sls_id when test is set to true as an
        arg post the state already being run previously
        '''
        file_name = os.path.join(TMP, 'testfile')
        ret = self.run_function('state.sls', ['core'])
        for key, val in ret.items():
            self.assertEqual(val['comment'],
                             'File {0} updated'.format(file_name))
            self.assertEqual(val['changes']['diff'], 'New file')

        ret = self.run_function('state.sls', ['core'], test=True)

        for key, val in ret.items():
            self.assertEqual(
                val['comment'],
                'The file {0} is in the correct state'.format(file_name))
            self.assertEqual(val['changes'], {})

    def test_state_sls_id_test_false_pillar_true(self):
        '''
        test state.sls_id when test is set to false as an
        arg and minion_state_test is set to True. Should
        return test=False.
        '''
        file_name = os.path.join(TMP, 'testfile')
        self._add_runtime_pillar(pillar={'test': True})
        ret = self.run_function('state.sls', ['core'], test=False)

        for key, val in ret.items():
            self.assertEqual(val['comment'],
                             'File {0} updated'.format(file_name))
            self.assertEqual(val['changes']['diff'], 'New file')

    def tearDown(self):
        nonbase_file = os.path.join(TMP, 'nonbase_env')
        if os.path.isfile(nonbase_file):
            os.remove(nonbase_file)

        # remove old pillar data
        for filename in os.listdir(TMP_PILLAR_TREE):
            os.remove(os.path.join(TMP_PILLAR_TREE, filename))
        self.run_function('saltutil.refresh_pillar')
        self.run_function('test.sleep', [5])

        # remove testfile added in core.sls state file
        state_file = os.path.join(TMP, 'testfile')
        if os.path.isfile(state_file):
            os.remove(state_file)<|MERGE_RESOLUTION|>--- conflicted
+++ resolved
@@ -1525,7 +1525,6 @@
         listener_state = 'cmd_|-listener_test_listening_resolution_two_|-echo "Successful listen resolution"_|-mod_watch'
         self.assertIn(listener_state, state_run)
 
-<<<<<<< HEAD
     def test_listen_requisite_no_state_module(self):
         '''
         Tests a simple state using the listen requisite
@@ -1540,7 +1539,7 @@
         # Then, test the result of the state run when a listener should not trigger
         absent_state = 'cmd_|-listener_test_listening_non_changing_state_|-echo "Only run once"_|-mod_watch'
         self.assertNotIn(absent_state, state_run)
-=======
+
     def test_listen_in_requisite_resolution_names(self):
         '''
         Verify listen_in requisite lookups use ID declaration to check for changes
@@ -1562,7 +1561,6 @@
         state_run = self.run_function('state.sls', mods='requisites.listen_names')
         self.assertIn('test_|-listener_service_|-nginx_|-mod_watch', state_run)
         self.assertIn('test_|-listener_service_|-crond_|-mod_watch', state_run)
->>>>>>> 048b2ba3
 
     def test_issue_30820_requisite_in_match_by_name(self):
         '''
