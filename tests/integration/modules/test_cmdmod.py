--- conflicted
+++ resolved
@@ -527,7 +527,6 @@
         self.assertIn("abc=123", out)
         self.assertIn("ABC=456", out)
 
-<<<<<<< HEAD
     @skipIf(not salt.utils.platform.is_windows(), 'minion is not windows')
     def test_windows_cmd_powershell_list(self):
         '''
@@ -545,9 +544,8 @@
         '''
         out = self.run_function('cmd.run_all', cmd='echo salt', python_shell=False, shell='powershell')
         self.assertEqual(out['stdout'], 'salt')
-=======
+
     @skipIf(not salt.utils.platform.is_windows(), "minion is not windows")
->>>>>>> 353d20ed
     def test_windows_powershell_script_args(self):
         """
         Ensure that powershell processes inline script in args
