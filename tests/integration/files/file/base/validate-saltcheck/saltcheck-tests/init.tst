--- conflicted
+++ resolved
@@ -9,20 +9,11 @@
 test_args:
   module_and_function: test.arg
   args:
-<<<<<<< HEAD
-    - "1"
-=======
     - 1
->>>>>>> 9141e4d3
     - "two"
   kwargs:
     a: "something"
     b: "hello"
-<<<<<<< HEAD
-  assertion_section: kwargs:b
-  expected_return: hello
-  assertion: assertIn
-=======
   assertions:
     - assertion_section: kwargs:b
       expected_return: hello
@@ -36,5 +27,4 @@
     - assertion: assertIn
       assertion_section: args
       expected_return: 1
->>>>>>> 9141e4d3
   print_result: True