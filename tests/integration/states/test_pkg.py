# -*- coding: utf-8 -*-

'''
tests for pkg state
'''
# Import Python libs
from __future__ import absolute_import
import logging
import os
import time

# Import Salt Testing libs
from tests.support.case import ModuleCase
from tests.support.mixins import SaltReturnAssertsMixin
from tests.support.unit import skipIf
from tests.support.helpers import (
    destructiveTest,
    requires_system_grains,
    requires_salt_modules,
    flaky
)

# Import Salt libs
import salt.utils.path
import salt.utils.platform

# Import 3rd-party libs
from salt.ext.six.moves import range  # pylint: disable=import-error,redefined-builtin

log = logging.getLogger(__name__)

__testcontext__ = {}

_PKG_TARGETS = {
    'Arch': ['sl', 'libpng'],
    'Debian': ['python-plist', 'apg'],
    'RedHat': ['units', 'zsh-html'],
    'FreeBSD': ['aalib', 'pth'],
    'Suse': ['aalib', 'python-pssh'],
    'MacOS': ['libpng', 'jpeg'],
    'Windows': ['firefox', '7zip'],
}

_PKG_TARGETS_32 = {
    'CentOS': 'xz-devel.i686'
}

# Test packages with dot in pkg name
# (https://github.com/saltstack/salt/issues/8614)
_PKG_TARGETS_DOT = {
    'RedHat': {'5': 'python-migrate0.5',
               '6': 'tomcat6-el-2.1-api',
               '7': 'tomcat-el-2.2-api'}
}

# Test packages with epoch in version
# (https://github.com/saltstack/salt/issues/31619)
_PKG_TARGETS_EPOCH = {
    'RedHat': {'7': 'comps-extras'},
}

_WILDCARDS_SUPPORTED = ('Arch', 'Debian', 'RedHat')


def pkgmgr_avail(run_function, grains):
    '''
    Return True if the package manager is available for use
    '''
    def proc_fd_lsof(path):
        '''
        Return True if any entry in /proc/locks points to path.  Example data:

        .. code-block:: bash

            # cat /proc/locks
            1: FLOCK  ADVISORY  WRITE 596 00:0f:10703 0 EOF
            2: FLOCK  ADVISORY  WRITE 14590 00:0f:11282 0 EOF
            3: POSIX  ADVISORY  WRITE 653 00:0f:11422 0 EOF
        '''
        import glob
        # https://www.centos.org/docs/5/html/5.2/Deployment_Guide/s2-proc-locks.html
        locks = run_function('cmd.run', ['cat /proc/locks']).splitlines()
        for line in locks:
            fields = line.split()
            try:
                major, minor, inode = fields[5].split(':')
                inode = int(inode)
            except (IndexError, ValueError):
                return False

            for fd in glob.glob('/proc/*/fd'):
                fd_path = os.path.realpath(fd)
                # If the paths match and the inode is locked
                if fd_path == path and os.stat(fd_path).st_ino == inode:
                    return True

        return False

    def get_lock(path):
        '''
        Return True if any locks are found for path
        '''
        # Try lsof if it's available
        if salt.utils.path.which('lsof'):
            lock = run_function('cmd.run', ['lsof {0}'.format(path)])
            return True if len(lock) else False

        # Try to find any locks on path from /proc/locks
        elif grains.get('kernel') == 'Linux':
            return proc_fd_lsof(path)

        return False

    if 'Debian' in grains.get('os_family', ''):
        for path in ['/var/lib/apt/lists/lock']:
            if get_lock(path):
                return False

    return True


def latest_version(run_function, *names):
    '''
    Helper function which ensures that we don't make any unnecessary calls to
    pkg.latest_version to figure out what version we need to install. This
    won't stop pkg.latest_version from being run in a pkg.latest state, but it
    will reduce the amount of times we check the latest version here in the
    test suite.
    '''
    key = 'latest_version'
    if key not in __testcontext__:
        __testcontext__[key] = {}
    targets = [x for x in names if x not in __testcontext__[key]]
    if targets:
        result = run_function('pkg.latest_version', targets, refresh=False)
        try:
            __testcontext__[key].update(result)
        except ValueError:
            # Only a single target, pkg.latest_version returned a string
            __testcontext__[key][targets[0]] = result

    ret = dict([(x, __testcontext__[key][x]) for x in names])
    if len(names) == 1:
        return ret[names[0]]
    return ret


@flaky
@destructiveTest
@requires_salt_modules('pkg.version', 'pkg.latest_version')
class PkgTest(ModuleCase, SaltReturnAssertsMixin):
    '''
    pkg.installed state tests
    '''
    def setUp(self):
        '''
        Ensure that we only refresh the first time we run a test
        '''
        super(PkgTest, self).setUp()
        if 'refresh' not in __testcontext__:
            self.run_function('pkg.refresh_db')
            __testcontext__['refresh'] = True

    @skipIf(salt.utils.platform.is_windows(), 'minion is windows')
    @requires_system_grains
    def test_pkg_001_installed(self, grains=None):
        '''
        This is a destructive test as it installs and then removes a package
        '''
        # Skip test if package manager not available
        if not pkgmgr_avail(self.run_function, self.run_function('grains.items')):
            self.skipTest('Package manager is not available')

        os_family = grains.get('os_family', '')
        pkg_targets = _PKG_TARGETS.get(os_family, [])

        # Make sure that we have targets that match the os_family. If this
        # fails then the _PKG_TARGETS dict above needs to have an entry added,
        # with two packages that are not installed before these tests are run
        self.assertTrue(pkg_targets)

        target = pkg_targets[0]
        version = self.run_function('pkg.version', [target])

        # If this assert fails, we need to find new targets, this test needs to
        # be able to test successful installation of packages, so this package
        # needs to not be installed before we run the states below
        self.assertFalse(version)

        ret = self.run_state('pkg.installed', name=target, refresh=False)
        self.assertSaltTrueReturn(ret)
        ret = self.run_state('pkg.removed', name=target)
        self.assertSaltTrueReturn(ret)

    @skipIf(salt.utils.platform.is_windows(), 'minion is windows')
    @requires_system_grains
    def test_pkg_002_installed_with_version(self, grains=None):
        '''
        This is a destructive test as it installs and then removes a package
        '''
        # Skip test if package manager not available
        if not pkgmgr_avail(self.run_function, self.run_function('grains.items')):
            self.skipTest('Package manager is not available')

        os_family = grains.get('os_family', '')
        pkg_targets = _PKG_TARGETS.get(os_family, [])

        # Don't perform this test on FreeBSD since version specification is not
        # supported.
        if os_family == 'FreeBSD':
            return

        # Make sure that we have targets that match the os_family. If this
        # fails then the _PKG_TARGETS dict above needs to have an entry added,
        # with two packages that are not installed before these tests are run
        self.assertTrue(pkg_targets)

        if os_family == 'Arch':
            for idx in range(13):
                if idx == 12:
                    raise Exception('Package database locked after 60 seconds, '
                                    'bailing out')
                if not os.path.isfile('/var/lib/pacman/db.lck'):
                    break
                time.sleep(5)

        target = pkg_targets[0]
        version = latest_version(self.run_function, target)

        # If this assert fails, we need to find new targets, this test needs to
        # be able to test successful installation of packages, so this package
        # needs to not be installed before we run the states below
        self.assertTrue(version)

        ret = self.run_state('pkg.installed',
                             name=target,
                             version=version,
                             refresh=False)
        self.assertSaltTrueReturn(ret)
        ret = self.run_state('pkg.removed', name=target)
        self.assertSaltTrueReturn(ret)

    @skipIf(salt.utils.platform.is_windows(), 'minion is windows')
    @requires_system_grains
    def test_pkg_003_installed_multipkg(self, grains=None):
        '''
        This is a destructive test as it installs and then removes two packages
        '''
        # Skip test if package manager not available
        if not pkgmgr_avail(self.run_function, self.run_function('grains.items')):
            self.skipTest('Package manager is not available')

        os_family = grains.get('os_family', '')
        pkg_targets = _PKG_TARGETS.get(os_family, [])

        # Make sure that we have targets that match the os_family. If this
        # fails then the _PKG_TARGETS dict above needs to have an entry added,
        # with two packages that are not installed before these tests are run
        self.assertTrue(pkg_targets)
        version = self.run_function('pkg.version', pkg_targets)

        # If this assert fails, we need to find new targets, this test needs to
        # be able to test successful installation of packages, so these
        # packages need to not be installed before we run the states below
        self.assertFalse(any(version.values()))

        ret = self.run_state('pkg.installed',
                             name=None,
                             pkgs=pkg_targets,
                             refresh=False)
        self.assertSaltTrueReturn(ret)
        ret = self.run_state('pkg.removed', name=None, pkgs=pkg_targets)
        self.assertSaltTrueReturn(ret)

    @skipIf(salt.utils.platform.is_windows(), 'minion is windows')
    @requires_system_grains
    def test_pkg_004_installed_multipkg_with_version(self, grains=None):
        '''
        This is a destructive test as it installs and then removes two packages
        '''
        # Skip test if package manager not available
        if not pkgmgr_avail(self.run_function, self.run_function('grains.items')):
            self.skipTest('Package manager is not available')

        os_family = grains.get('os_family', '')
        pkg_targets = _PKG_TARGETS.get(os_family, [])

        # Don't perform this test on FreeBSD since version specification is not
        # supported.
        if os_family == 'FreeBSD':
            return

        # Make sure that we have targets that match the os_family. If this
        # fails then the _PKG_TARGETS dict above needs to have an entry added,
        # with two packages that are not installed before these tests are run
        self.assertTrue(bool(pkg_targets))

        if os_family == 'Arch':
            for idx in range(13):
                if idx == 12:
                    raise Exception('Package database locked after 60 seconds, '
                                    'bailing out')
                if not os.path.isfile('/var/lib/pacman/db.lck'):
                    break
                time.sleep(5)

        version = latest_version(self.run_function, pkg_targets[0])

        # If this assert fails, we need to find new targets, this test needs to
        # be able to test successful installation of packages, so these
        # packages need to not be installed before we run the states below
        self.assertTrue(bool(version))

        pkgs = [{pkg_targets[0]: version}, pkg_targets[1]]

        ret = self.run_state('pkg.installed',
                             name=None,
                             pkgs=pkgs,
                             refresh=False)
        self.assertSaltTrueReturn(ret)
        ret = self.run_state('pkg.removed', name=None, pkgs=pkg_targets)
        self.assertSaltTrueReturn(ret)

    @skipIf(salt.utils.platform.is_windows(), 'minion is windows')
    @requires_system_grains
    def test_pkg_005_installed_32bit(self, grains=None):
        '''
        This is a destructive test as it installs and then removes a package
        '''
        # Skip test if package manager not available
        if not pkgmgr_avail(self.run_function, self.run_function('grains.items')):
            self.skipTest('Package manager is not available')

        os_name = grains.get('os', '')
        target = _PKG_TARGETS_32.get(os_name, '')

        # _PKG_TARGETS_32 is only populated for platforms for which Salt has to
        # munge package names for 32-bit-on-x86_64 (Currently only Ubuntu and
        # RHEL-based). Don't actually perform this test on other platforms.
        if target:
            # CentOS 5 has .i386 arch designation for 32-bit pkgs
            if os_name == 'CentOS' \
                    and grains['osrelease'].startswith('5.'):
                target = target.replace('.i686', '.i386')

            version = self.run_function('pkg.version', [target])

            # If this assert fails, we need to find a new target. This test
            # needs to be able to test successful installation of packages, so
            # the target needs to not be installed before we run the states
            # below
            self.assertFalse(bool(version))

            ret = self.run_state('pkg.installed',
                                 name=target,
                                 refresh=False)
            self.assertSaltTrueReturn(ret)
            ret = self.run_state('pkg.removed', name=target)
            self.assertSaltTrueReturn(ret)

    @skipIf(salt.utils.platform.is_windows(), 'minion is windows')
    @requires_system_grains
    def test_pkg_006_installed_32bit_with_version(self, grains=None):
        '''
        This is a destructive test as it installs and then removes a package
        '''
        # Skip test if package manager not available
        if not pkgmgr_avail(self.run_function, self.run_function('grains.items')):
            self.skipTest('Package manager is not available')

        os_name = grains.get('os', '')
        target = _PKG_TARGETS_32.get(os_name, '')

        # _PKG_TARGETS_32 is only populated for platforms for which Salt has to
        # munge package names for 32-bit-on-x86_64 (Currently only Ubuntu and
        # RHEL-based). Don't actually perform this test on other platforms.
        if not target:
            self.skipTest('No targets configured for this test')
        if grains.get('os_family', '') == 'Arch':
            for idx in range(13):
                if idx == 12:
                    raise Exception('Package database locked after 60 seconds, '
                                    'bailing out')
                if not os.path.isfile('/var/lib/pacman/db.lck'):
                    break
                time.sleep(5)

        # CentOS 5 has .i386 arch designation for 32-bit pkgs
        if os_name == 'CentOS' \
                and grains['osrelease'].startswith('5.'):
            target = target.replace('.i686', '.i386')

        version = latest_version(self.run_function, target)

        # If this assert fails, we need to find a new target. This test
        # needs to be able to test successful installation of the package, so
        # the target needs to not be installed before we run the states
        # below
        self.assertTrue(bool(version))

        ret = self.run_state('pkg.installed',
                             name=target,
                             version=version,
                             refresh=False)
        self.assertSaltTrueReturn(ret)
        ret = self.run_state('pkg.removed', name=target)
        self.assertSaltTrueReturn(ret)

    @skipIf(salt.utils.platform.is_windows(), 'minion is windows')
    @requires_system_grains
    def test_pkg_007_with_dot_in_pkgname(self, grains=None):
        '''
        This tests for the regression found in the following issue:
        https://github.com/saltstack/salt/issues/8614

        This is a destructive test as it installs a package
        '''
        # Skip test if package manager not available
        if not pkgmgr_avail(self.run_function, self.run_function('grains.items')):
            self.skipTest('Package manager is not available')

        os_family = grains.get('os_family', '')
        os_version = grains.get('osmajorrelease')
        target = _PKG_TARGETS_DOT.get(os_family, {}).get(os_version)

        if not target:
            self.skipTest('No targets configured for this test')

        version = latest_version(self.run_function, target)
        # If this assert fails, we need to find a new target. This test
        # needs to be able to test successful installation of the package, so
        # the target needs to not be installed before we run the
        # pkg.installed state below
        self.assertTrue(bool(version))
        ret = self.run_state('pkg.installed', name=target, refresh=False)
        self.assertSaltTrueReturn(ret)
        ret = self.run_state('pkg.removed', name=target)
        self.assertSaltTrueReturn(ret)

    @skipIf(salt.utils.platform.is_windows(), 'minion is windows')
    @requires_system_grains
    def test_pkg_008_epoch_in_version(self, grains=None):
        '''
        This tests for the regression found in the following issue:
        https://github.com/saltstack/salt/issues/8614

        This is a destructive test as it installs a package
        '''
        # Skip test if package manager not available
        if not pkgmgr_avail(self.run_function, self.run_function('grains.items')):
            self.skipTest('Package manager is not available')

        os_family = grains.get('os_family', '')
        os_version = grains.get('osmajorrelease')
        target = _PKG_TARGETS_EPOCH.get(os_family, {}).get(os_version)

        if not target:
            self.skipTest('No targets configured for this test')

        version = latest_version(self.run_function, target)
        # If this assert fails, we need to find a new target. This test
        # needs to be able to test successful installation of the package, so
        # the target needs to not be installed before we run the
        # pkg.installed state below
        self.assertTrue(bool(version))
        ret = self.run_state('pkg.installed',
                             name=target,
                             version=version,
                             refresh=False)
        self.assertSaltTrueReturn(ret)
        ret = self.run_state('pkg.removed', name=target)
        self.assertSaltTrueReturn(ret)

    @skipIf(salt.utils.platform.is_windows(), 'minion is windows')
    def test_pkg_009_latest_with_epoch(self):
        '''
        This tests for the following issue:
        https://github.com/saltstack/salt/issues/31014

        This is a destructive test as it installs a package
        '''
        # Skip test if package manager not available
        if not pkgmgr_avail(self.run_function, self.run_function('grains.items')):
            self.skipTest('Package manager is not available')

        ret = self.run_state('pkg.installed',
                             name='bash-completion',
                             refresh=False)
        self.assertSaltTrueReturn(ret)

    @skipIf(salt.utils.platform.is_windows(), 'minion is windows')
    @requires_salt_modules('pkg.info_installed')
    def test_pkg_010_latest_with_epoch_and_info_installed(self):
        '''
        Need to check to ensure the package has been
        installed after the pkg_latest_epoch sls
        file has been run. This needs to be broken up into
        a separate method so I can add the requires_salt_modules
        decorator to only the pkg.info_installed command.
        '''
        # Skip test if package manager not available
        if not pkgmgr_avail(self.run_function, self.run_function('grains.items')):
            self.skipTest('Package manager is not available')

        package = 'bash-completion'
        pkgquery = 'version'

        ret = self.run_function('pkg.info_installed', [package])
        self.assertTrue(pkgquery in str(ret))

    @skipIf(salt.utils.platform.is_windows(), 'minion is windows')
    @requires_system_grains
    def test_pkg_011_latest(self, grains=None):
        '''
        This tests pkg.latest with a package that has no epoch (or a zero
        epoch).
        '''
        # Skip test if package manager not available
        if not pkgmgr_avail(self.run_function, self.run_function('grains.items')):
            self.skipTest('Package manager is not available')

        os_family = grains.get('os_family', '')
        pkg_targets = _PKG_TARGETS.get(os_family, [])

        # Make sure that we have targets that match the os_family. If this
        # fails then the _PKG_TARGETS dict above needs to have an entry added,
        # with two packages that are not installed before these tests are run
        self.assertTrue(pkg_targets)

        target = pkg_targets[0]
        version = latest_version(self.run_function, target)

        # If this assert fails, we need to find new targets, this test needs to
        # be able to test successful installation of packages, so this package
        # needs to not be installed before we run the states below
        self.assertTrue(version)

        ret = self.run_state('pkg.latest', name=target, refresh=False)
        self.assertSaltTrueReturn(ret)
        ret = self.run_state('pkg.removed', name=target)
        self.assertSaltTrueReturn(ret)

    @skipIf(salt.utils.platform.is_windows(), 'minion is windows')
    @requires_system_grains
    def test_pkg_012_latest_only_upgrade(self, grains=None):
        '''
        WARNING: This test will pick a package with an available upgrade (if
        there is one) and upgrade it to the latest version.
        '''
        os_family = grains.get('os_family', '')
        if os_family != 'Debian':
            self.skipTest('Minion is not Debian/Ubuntu')

        # Skip test if package manager not available
        if not pkgmgr_avail(self.run_function, self.run_function('grains.items')):
            self.skipTest('Package manager is not available')

        pkg_targets = _PKG_TARGETS.get(os_family, [])

        # Make sure that we have targets that match the os_family. If this
        # fails then the _PKG_TARGETS dict above needs to have an entry added,
        # with two packages that are not installed before these tests are run
        self.assertTrue(pkg_targets)

        target = pkg_targets[0]
        version = latest_version(self.run_function, target)

        # If this assert fails, we need to find new targets, this test needs to
        # be able to test that the state fails when you try to run the state
        # with only_upgrade=True on a package which is not already installed,
        # so the targeted package needs to not be installed before we run the
        # state below.
        self.assertTrue(version)

        ret = self.run_state('pkg.latest', name=target, refresh=False,
                             only_upgrade=True)
        self.assertSaltFalseReturn(ret)

        # Now look for updates and try to run the state on a package which is
        # already up-to-date.
        installed_pkgs = self.run_function('pkg.list_pkgs')
        updates = self.run_function('pkg.list_upgrades', refresh=False)

        for pkgname in updates:
            if pkgname in installed_pkgs:
                target = pkgname
                break
        else:
            target = ''
            log.warning(
                'No available upgrades to installed packages, skipping '
                'only_upgrade=True test with already-installed package. For '
                'best results run this test on a machine with upgrades '
                'available.'
            )

        if target:
            ret = self.run_state('pkg.latest', name=target, refresh=False,
                                 only_upgrade=True)
            self.assertSaltTrueReturn(ret)
            new_version = self.run_function('pkg.version', [target])
            self.assertEqual(new_version, updates[target])
            ret = self.run_state('pkg.latest', name=target, refresh=False,
                                 only_upgrade=True)
            self.assertEqual(
                ret['pkg_|-{0}_|-{0}_|-latest'.format(target)]['comment'],
                'Package {0} is already up-to-date'.format(target)
            )

    @requires_system_grains
    def test_pkg_013_installed_with_wildcard_version(self, grains=None):
        '''
        This is a destructive test as it installs and then removes a package
        '''
        # Skip test if package manager not available
        if not pkgmgr_avail(self.run_function, self.run_function('grains.items')):
            self.skipTest('Package manager is not available')

        os_family = grains.get('os_family', '')

        if os_family not in _WILDCARDS_SUPPORTED:
            self.skipTest(
                'Wildcards only supported on {0}'.format(
                    ', '.join(_WILDCARDS_SUPPORTED)
                )
            )

        pkg_targets = _PKG_TARGETS.get(os_family, [])

        # Make sure that we have targets that match the os_family. If this
        # fails then the _PKG_TARGETS dict above needs to have an entry added,
        # with two packages that are not installed before these tests are run
        self.assertTrue(pkg_targets)

        target = pkg_targets[0]
        version = self.run_function('pkg.version', [target])

        # If this assert fails, we need to find new targets, this test needs to
        # be able to test successful installation of packages, so this package
        # needs to not be installed before we run the states below
        self.assertFalse(version)

        ret = self.run_state(
            'pkg.installed',
            name=target,
            version='*',
            refresh=False,
        )
        self.assertSaltTrueReturn(ret)

        # Repeat state, should pass
        ret = self.run_state(
            'pkg.installed',
            name=target,
            version='*',
            refresh=False,
        )

        expected_comment = (
            'All specified packages are already installed and are at the '
            'desired version'
        )
        self.assertSaltTrueReturn(ret)
        self.assertEqual(ret[next(iter(ret))]['comment'], expected_comment)

        # Repeat one more time with unavailable version, test should fail
        ret = self.run_state(
            'pkg.installed',
            name=target,
            version='93413*',
            refresh=False,
        )
        self.assertSaltFalseReturn(ret)

        # Clean up
        ret = self.run_state('pkg.removed', name=target)
        self.assertSaltTrueReturn(ret)

    @requires_system_grains
<<<<<<< HEAD
    def test_pkg_014_installed_with_comparison_operator(self, grains=None):
        '''
        This is a destructive test as it installs and then removes a package
        '''
        # Skip test if package manager not available
        if not pkgmgr_avail(self.run_function, self.run_function('grains.items')):
            self.skipTest('Package manager is not available')

        os_family = grains.get('os_family', '')
        if os_family not in ('Debian', 'RedHat'):
            self.skipTest('Comparison operator not specially implemented')
=======
    def test_pkg_014_installed_missing_release(self, grains=None):  # pylint: disable=unused-argument
        '''
        Tests that a version number missing the release portion still resolves
        as correctly installed. For example, version 2.0.2 instead of 2.0.2-1.el7
        '''
        os_family = grains.get('os_family', '')

        if os_family.lower() != 'redhat':
            self.skipTest('Test only runs on RedHat OS family')
>>>>>>> f954f4f3

        pkg_targets = _PKG_TARGETS.get(os_family, [])

        # Make sure that we have targets that match the os_family. If this
        # fails then the _PKG_TARGETS dict above needs to have an entry added,
        # with two packages that are not installed before these tests are run
        self.assertTrue(pkg_targets)

        target = pkg_targets[0]
        version = self.run_function('pkg.version', [target])

        # If this assert fails, we need to find new targets, this test needs to
        # be able to test successful installation of packages, so this package
        # needs to not be installed before we run the states below
        self.assertFalse(version)

<<<<<<< HEAD
        latest_version = self.run_function(
            'pkg.latest_version',
            [target],
            refresh=False)

        try:
            ret = self.run_state(
                'pkg.installed',
                name=target,
                version='<9999999',
                refresh=False,
            )
            self.assertSaltTrueReturn(ret)

            # The version that was installed should be the latest available
            version = self.run_function('pkg.version', [target])
            self.assertTrue(version, latest_version)
        finally:
            # Clean up
            ret = self.run_state('pkg.removed', name=target)
            self.assertSaltTrueReturn(ret)
=======
        ret = self.run_state(
            'pkg.installed',
            name=target,
            version=salt.utils.str_version_to_evr(version)[1],
            refresh=False,
        )
        self.assertSaltTrueReturn(ret)

        # Clean up
        ret = self.run_state('pkg.removed', name=target)
        self.assertSaltTrueReturn(ret)
>>>>>>> f954f4f3

    @requires_salt_modules('pkg.group_install')
    @requires_system_grains
    def test_group_installed_handle_missing_package_group(self, grains=None):  # pylint: disable=unused-argument
        '''
        Tests that a CommandExecutionError is caught and the state returns False when
        the package group is missing. Before this fix, the state would stacktrace.
        See Issue #35819 for bug report.
        '''
        # Skip test if package manager not available
        if not pkgmgr_avail(self.run_function, self.run_function('grains.items')):
            self.skipTest('Package manager is not available')

        # Group install not available message
        grp_install_msg = 'pkg.group_install not available for this platform'

        # Run the pkg.group_installed state with a fake package group
        ret = self.run_state('pkg.group_installed', name='handle_missing_pkg_group',
                             skip=['foo-bar-baz'])
        ret_comment = ret['pkg_|-handle_missing_pkg_group_|-handle_missing_pkg_group_|-group_installed']['comment']

        # Not all package managers support group_installed. Skip this test if not supported.
        if ret_comment == grp_install_msg:
            self.skipTest(grp_install_msg)

        # Test state should return False and should have the right comment
        self.assertSaltFalseReturn(ret)
        self.assertEqual(ret_comment, 'An error was encountered while installing/updating group '
                                      '\'handle_missing_pkg_group\': Group \'handle_missing_pkg_group\' '
                                      'not found.')<|MERGE_RESOLUTION|>--- conflicted
+++ resolved
@@ -677,7 +677,6 @@
         self.assertSaltTrueReturn(ret)
 
     @requires_system_grains
-<<<<<<< HEAD
     def test_pkg_014_installed_with_comparison_operator(self, grains=None):
         '''
         This is a destructive test as it installs and then removes a package
@@ -689,17 +688,6 @@
         os_family = grains.get('os_family', '')
         if os_family not in ('Debian', 'RedHat'):
             self.skipTest('Comparison operator not specially implemented')
-=======
-    def test_pkg_014_installed_missing_release(self, grains=None):  # pylint: disable=unused-argument
-        '''
-        Tests that a version number missing the release portion still resolves
-        as correctly installed. For example, version 2.0.2 instead of 2.0.2-1.el7
-        '''
-        os_family = grains.get('os_family', '')
-
-        if os_family.lower() != 'redhat':
-            self.skipTest('Test only runs on RedHat OS family')
->>>>>>> f954f4f3
 
         pkg_targets = _PKG_TARGETS.get(os_family, [])
 
@@ -716,7 +704,6 @@
         # needs to not be installed before we run the states below
         self.assertFalse(version)
 
-<<<<<<< HEAD
         latest_version = self.run_function(
             'pkg.latest_version',
             [target],
@@ -738,7 +725,32 @@
             # Clean up
             ret = self.run_state('pkg.removed', name=target)
             self.assertSaltTrueReturn(ret)
-=======
+
+    def test_pkg_014_installed_missing_release(self, grains=None):  # pylint: disable=unused-argument
+        '''
+        Tests that a version number missing the release portion still resolves
+        as correctly installed. For example, version 2.0.2 instead of 2.0.2-1.el7
+        '''
+        os_family = grains.get('os_family', '')
+
+        if os_family.lower() != 'redhat':
+            self.skipTest('Test only runs on RedHat OS family')
+
+        pkg_targets = _PKG_TARGETS.get(os_family, [])
+
+        # Make sure that we have targets that match the os_family. If this
+        # fails then the _PKG_TARGETS dict above needs to have an entry added,
+        # with two packages that are not installed before these tests are run
+        self.assertTrue(pkg_targets)
+
+        target = pkg_targets[0]
+        version = self.run_function('pkg.version', [target])
+
+        # If this assert fails, we need to find new targets, this test needs to
+        # be able to test successful installation of packages, so this package
+        # needs to not be installed before we run the states below
+        self.assertFalse(version)
+
         ret = self.run_state(
             'pkg.installed',
             name=target,
@@ -750,7 +762,6 @@
         # Clean up
         ret = self.run_state('pkg.removed', name=target)
         self.assertSaltTrueReturn(ret)
->>>>>>> f954f4f3
 
     @requires_salt_modules('pkg.group_install')
     @requires_system_grains
