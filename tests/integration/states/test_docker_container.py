# -*- coding: utf-8 -*-
'''
Integration tests for the docker_container states
'''
# Import Python Libs
from __future__ import absolute_import, print_function, unicode_literals

import errno
import functools
import logging
import os
import subprocess
import sys
import tempfile

# Import Salt Testing Libs
<<<<<<< HEAD
=======
from tests.support.runtests import RUNTIME_VARS
from tests.support.unit import skipIf
>>>>>>> c232896b
from tests.support.case import ModuleCase
from tests.support.docker import with_network, random_name
from tests.support.helpers import destructiveTest, with_tempdir
from tests.support.mixins import SaltReturnAssertsMixin
from tests.support.paths import FILES, TMP
from tests.support.runtests import RUNTIME_VARS
from tests.support.unit import skipIf

# Import Salt Libs
import salt.utils.files
import salt.utils.network
import salt.utils.path
from salt.exceptions import CommandExecutionError

# Import 3rd-party libs
from salt.ext import six

log = logging.getLogger(__name__)

IPV6_ENABLED = bool(salt.utils.network.ip_addrs6(include_loopback=True))


def container_name(func):
    '''
    Generate a randomized name for a container and clean it up afterward
    '''
    @functools.wraps(func)
    def wrapper(self, *args, **kwargs):
        name = random_name(prefix='salt_test_')
        try:
            return func(self, name, *args, **kwargs)
        finally:
            try:
                self.run_function('docker.rm', [name], force=True)
            except CommandExecutionError as exc:
                if 'No such container' not in exc.__str__():
                    raise
    return wrapper


@destructiveTest
@skipIf(not salt.utils.path.which('busybox'), 'Busybox not installed')
@skipIf(not salt.utils.path.which('dockerd'), 'Docker not installed')
class DockerContainerTestCase(ModuleCase, SaltReturnAssertsMixin):
    '''
    Test docker_container states
    '''
    @classmethod
    def setUpClass(cls):
        '''
        '''
        # Create temp dir
        cls.image_build_rootdir = tempfile.mkdtemp(dir=RUNTIME_VARS.TMP)
        # Generate image name
        cls.image = random_name(prefix='salt_busybox_')

        script_path = os.path.join(RUNTIME_VARS.BASE_FILES, 'mkimage-busybox-static')
        cmd = [script_path, cls.image_build_rootdir, cls.image]
        log.debug('Running \'%s\' to build busybox image', ' '.join(cmd))
        process = subprocess.Popen(
            cmd,
            close_fds=True,
            stdout=subprocess.PIPE,
            stderr=subprocess.STDOUT)
        output = process.communicate()[0]

        log.debug('Output from mkimge-busybox-static:\n%s', output)
        if process.returncode != 0:
            raise Exception(
                'Failed to build image. Output from mkimge-busybox-static:\n{}'.format(output)
            )

        try:
            salt.utils.files.rm_rf(cls.image_build_rootdir)
        except OSError as exc:
            if exc.errno != errno.ENOENT:
                raise

    @classmethod
    def tearDownClass(cls):
        cmd = ['docker', 'rmi', '--force', cls.image]
        log.debug('Running \'%s\' to destroy busybox image', ' '.join(cmd))
        process = subprocess.Popen(
            cmd,
            close_fds=True,
            stdout=subprocess.PIPE,
            stderr=subprocess.STDOUT)
        output = process.communicate()[0]
        log.debug('Output from %s:\n%s', ' '.join(cmd), output)

        if process.returncode != 0:
            raise Exception('Failed to destroy image')

    def run_state(self, function, **kwargs):
        ret = super(DockerContainerTestCase, self).run_state(function, **kwargs)
        log.debug('ret = %s', ret)
        return ret

    @with_tempdir()
    @container_name
    def test_running_with_no_predefined_volume(self, name, bind_dir_host):
        '''
        This tests that a container created using the docker_container.running
        state, with binds defined, will also create the corresponding volumes
        if they aren't pre-defined in the image.
        '''
        ret = self.run_state(
            'docker_container.running',
            name=name,
            image=self.image,
            binds=bind_dir_host + ':/foo',
            shutdown_timeout=1,
        )
        self.assertSaltTrueReturn(ret)
        # Now check to ensure that the container has volumes to match the
        # binds that we used when creating it.
        ret = self.run_function('docker.inspect_container', [name])
        self.assertTrue('/foo' in ret['Config']['Volumes'])

    @container_name
    def test_running_with_no_predefined_ports(self, name):
        '''
        This tests that a container created using the docker_container.running
        state, with port_bindings defined, will also configure the
        corresponding ports if they aren't pre-defined in the image.
        '''
        ret = self.run_state(
            'docker_container.running',
            name=name,
            image=self.image,
            port_bindings='14505-14506:24505-24506,2123:2123/udp,8080',
            shutdown_timeout=1,
        )
        self.assertSaltTrueReturn(ret)
        # Now check to ensure that the container has ports to match the
        # port_bindings that we used when creating it.
        expected_ports = (4505, 4506, 8080, '2123/udp')
        ret = self.run_function('docker.inspect_container', [name])
        self.assertTrue(x in ret['NetworkSettings']['Ports']
                        for x in expected_ports)

    @container_name
    def test_running_updated_image_id(self, name):
        '''
        This tests the case of an image being changed after the container is
        created. The next time the state is run, the container should be
        replaced because the image ID is now different.
        '''
        # Create and start a container
        ret = self.run_state(
            'docker_container.running',
            name=name,
            image=self.image,
            shutdown_timeout=1,
        )
        self.assertSaltTrueReturn(ret)
        # Get the container's info
        c_info = self.run_function('docker.inspect_container', [name])
        c_name, c_id = (c_info[x] for x in ('Name', 'Id'))
        # Alter the filesystem inside the container
        self.assertEqual(
            self.run_function('docker.retcode', [name, 'touch /.salttest']),
            0
        )
        # Commit the changes and overwrite the test class' image
        self.run_function('docker.commit', [c_id, self.image])
        # Re-run the state
        ret = self.run_state(
            'docker_container.running',
            name=name,
            image=self.image,
            shutdown_timeout=1,
        )
        self.assertSaltTrueReturn(ret)
        # Discard the outer dict with the state compiler data to make below
        # asserts easier to read/write
        ret = ret[next(iter(ret))]
        # Check to make sure that the container was replaced
        self.assertTrue('container_id' in ret['changes'])
        # Check to make sure that the image is in the changes dict, since
        # it should have changed
        self.assertTrue('image' in ret['changes'])
        # Check that the comment in the state return states that
        # container's image has changed
        self.assertTrue('Container has a new image' in ret['comment'])

    @container_name
    def test_running_start_false_without_replace(self, name):
        '''
        Test that we do not start a container which is stopped, when it is not
        being replaced.
        '''
        # Create a container
        ret = self.run_state(
            'docker_container.running',
            name=name,
            image=self.image,
            shutdown_timeout=1,
        )
        self.assertSaltTrueReturn(ret)
        # Stop the container
        self.run_function('docker.stop', [name], force=True)
        # Re-run the state with start=False
        ret = self.run_state(
            'docker_container.running',
            name=name,
            image=self.image,
            start=False,
            shutdown_timeout=1,
        )
        self.assertSaltTrueReturn(ret)
        # Discard the outer dict with the state compiler data to make below
        # asserts easier to read/write
        ret = ret[next(iter(ret))]
        # Check to make sure that the container was not replaced
        self.assertTrue('container_id' not in ret['changes'])
        # Check to make sure that the state is not the changes dict, since
        # it should not have changed
        self.assertTrue('state' not in ret['changes'])

    @with_network(subnet='10.247.197.96/27', create=True)
    @container_name
    def test_running_no_changes_hostname_network(self, container_name, net):
        '''
        Test that changes are not detected when a hostname is specified for a container
        on a custom network
        '''
        # Create a container
        kwargs = {
            'name': container_name,
            'image': self.image,
            'shutdown_timeout': 1,
            'network_mode': net.name,
            'networks': [net.name],
            'hostname': 'foo'
        }
        ret = self.run_state('docker_container.running', **kwargs)
        self.assertSaltTrueReturn(ret)

        ret = self.run_state('docker_container.running', **kwargs)
        self.assertSaltTrueReturn(ret)
        # Discard the outer dict with the state compiler data to make below
        # asserts easier to read/write
        ret = ret[next(iter(ret))]
        # Should be no changes
        self.assertFalse(ret['changes'])

    @container_name
    def test_running_start_false_with_replace(self, name):
        '''
        Test that we do start a container which was previously stopped, even
        though start=False, because the container was replaced.
        '''
        # Create a container
        ret = self.run_state(
            'docker_container.running',
            name=name,
            image=self.image,
            shutdown_timeout=1,
        )
        self.assertSaltTrueReturn(ret)
        # Stop the container
        self.run_function('docker.stop', [name], force=True)
        # Re-run the state with start=False but also change the command to
        # trigger the container being replaced.
        ret = self.run_state(
            'docker_container.running',
            name=name,
            image=self.image,
            command='sleep 600',
            start=False,
            shutdown_timeout=1,
        )
        self.assertSaltTrueReturn(ret)
        # Discard the outer dict with the state compiler data to make below
        # asserts easier to read/write
        ret = ret[next(iter(ret))]
        # Check to make sure that the container was not replaced
        self.assertTrue('container_id' in ret['changes'])
        # Check to make sure that the state is not the changes dict, since
        # it should not have changed
        self.assertTrue('state' not in ret['changes'])

    @container_name
    def test_running_start_true(self, name):
        '''
        This tests that we *do* start a container that is stopped, when the
        "start" argument is set to True.
        '''
        # Create a container
        ret = self.run_state(
            'docker_container.running',
            name=name,
            image=self.image,
            shutdown_timeout=1,
        )
        self.assertSaltTrueReturn(ret)
        # Stop the container
        self.run_function('docker.stop', [name], force=True)
        # Re-run the state with start=True
        ret = self.run_state(
            'docker_container.running',
            name=name,
            image=self.image,
            start=True,
            shutdown_timeout=1,
        )
        self.assertSaltTrueReturn(ret)
        # Discard the outer dict with the state compiler data to make below
        # asserts easier to read/write
        ret = ret[next(iter(ret))]
        # Check to make sure that the container was not replaced
        self.assertTrue('container_id' not in ret['changes'])
        # Check to make sure that the state is in the changes dict, since
        # it should have changed
        self.assertTrue('state' in ret['changes'])
        # Check that the comment in the state return states that
        # container's state has changed
        self.assertTrue(
            "State changed from 'stopped' to 'running'" in ret['comment'])

    @container_name
    def test_running_with_invalid_input(self, name):
        '''
        This tests that the input tranlation code identifies invalid input and
        includes information about that invalid argument in the state return.
        '''
        # Try to create a container with invalid input
        ret = self.run_state(
            'docker_container.running',
            name=name,
            image=self.image,
            ulimits='nofile:2048',
            shutdown_timeout=1,
        )
        self.assertSaltFalseReturn(ret)
        # Discard the outer dict with the state compiler data to make below
        # asserts easier to read/write
        ret = ret[next(iter(ret))]
        # Check to make sure that the container was not created
        self.assertTrue('container_id' not in ret['changes'])
        # Check that the error message about the invalid argument is
        # included in the comment for the state
        self.assertTrue(
            'Ulimit definition \'nofile:2048\' is not in the format '
            'type=soft_limit[:hard_limit]' in ret['comment']
        )

    @container_name
    def test_running_with_argument_collision(self, name):
        '''
        this tests that the input tranlation code identifies an argument
        collision (API args and their aliases being simultaneously used) and
        includes information about them in the state return.
        '''
        # try to create a container with invalid input
        ret = self.run_state(
            'docker_container.running',
            name=name,
            image=self.image,
            ulimits='nofile=2048',
            ulimit='nofile=1024:2048',
            shutdown_timeout=1,
        )
        self.assertSaltFalseReturn(ret)
        # Ciscard the outer dict with the state compiler data to make below
        # asserts easier to read/write
        ret = ret[next(iter(ret))]
        # Check to make sure that the container was not created
        self.assertTrue('container_id' not in ret['changes'])
        # Check that the error message about the collision is included in
        # the comment for the state
        self.assertTrue(
            '\'ulimit\' is an alias for \'ulimits\'' in ret['comment'])

    @container_name
    def test_running_with_ignore_collisions(self, name):
        '''
        This tests that the input tranlation code identifies an argument
        collision (API args and their aliases being simultaneously used)
        includes information about them in the state return.
        '''
        # try to create a container with invalid input
        ret = self.run_state(
            'docker_container.running',
            name=name,
            image=self.image,
            ignore_collisions=True,
            ulimits='nofile=2048',
            ulimit='nofile=1024:2048',
            shutdown_timeout=1,
        )
        self.assertSaltTrueReturn(ret)
        # Discard the outer dict with the state compiler data to make below
        # asserts easier to read/write
        ret = ret[next(iter(ret))]
        # Check to make sure that the container was created
        self.assertTrue('container_id' in ret['changes'])
        # Check that the value from the API argument was one that was used
        # to create the container
        c_info = self.run_function('docker.inspect_container', [name])
        actual = c_info['HostConfig']['Ulimits']
        expected = [{'Name': 'nofile', 'Soft': 2048, 'Hard': 2048}]
        self.assertEqual(actual, expected)

    @container_name
    def test_running_with_removed_argument(self, name):
        '''
        This tests that removing an argument from a created container will
        be detected and result in the container being replaced.

        It also tests that we revert back to the value from the image. This
        way, when the "command" argument is removed, we confirm that we are
        reverting back to the image's command.
        '''
        # Create the container
        ret = self.run_state(
            'docker_container.running',
            name=name,
            image=self.image,
            command='sleep 600',
            shutdown_timeout=1,
        )
        self.assertSaltTrueReturn(ret)
        # Run the state again with the "command" argument removed
        ret = self.run_state(
            'docker_container.running',
            name=name,
            image=self.image,
            shutdown_timeout=1,
        )
        self.assertSaltTrueReturn(ret)
        # Discard the outer dict with the state compiler data to make below
        # asserts easier to read/write
        ret = ret[next(iter(ret))]
        # Now check to ensure that the changes include the command
        # reverting back to the image's command.
        image_info = self.run_function('docker.inspect_image', [self.image])
        self.assertEqual(
            ret['changes']['container']['Config']['Cmd']['new'],
            image_info['Config']['Cmd']
        )

    @container_name
    def test_running_with_port_bindings(self, name):
        '''
        This tests that the ports which are being bound are also exposed, even
        when not explicitly configured. This test will create a container with
        only some of the ports exposed, including some which aren't even bound.
        The resulting containers exposed ports should contain all of the ports
        defined in the "ports" argument, as well as each of the ports which are
        being bound.
        '''
        # Create the container
        ret = self.run_state(
            'docker_container.running',
            name=name,
            image=self.image,
            command='sleep 600',
            shutdown_timeout=1,
            port_bindings=[1234, '1235-1236', '2234/udp', '2235-2236/udp'],
            ports=[1235, '2235/udp', 9999],
        )
        self.assertSaltTrueReturn(ret)

        # Check the created container's port bindings and exposed ports. The
        # port bindings should only contain the ports defined in the
        # port_bindings argument, while the exposed ports should also contain
        # the extra port (9999/tcp) which was included in the ports argument.
        cinfo = self.run_function('docker.inspect_container', [name])
        ports = ['1234/tcp', '1235/tcp', '1236/tcp',
                 '2234/udp', '2235/udp', '2236/udp']
        self.assertEqual(
            sorted(cinfo['HostConfig']['PortBindings']),
            ports
        )
        self.assertEqual(
            sorted(cinfo['Config']['ExposedPorts']),
            ports + ['9999/tcp']
        )

    @container_name
    def test_absent_with_stopped_container(self, name):
        '''
        This tests the docker_container.absent state on a stopped container
        '''
        # Create the container
        self.run_function('docker.create', [self.image], name=name)
        # Remove the container
        ret = self.run_state(
            'docker_container.absent',
            name=name,
        )
        self.assertSaltTrueReturn(ret)
        # Discard the outer dict with the state compiler data to make below
        # asserts easier to read/write
        ret = ret[next(iter(ret))]
        # Check that we have a removed container ID in the changes dict
        self.assertTrue('removed' in ret['changes'])

        # Run the state again to confirm it changes nothing
        ret = self.run_state(
            'docker_container.absent',
            name=name,
        )
        self.assertSaltTrueReturn(ret)
        # Discard the outer dict with the state compiler data to make below
        # asserts easier to read/write
        ret = ret[next(iter(ret))]
        # Nothing should have changed
        self.assertEqual(ret['changes'], {})
        # Ensure that the comment field says the container does not exist
        self.assertEqual(
            ret['comment'],
            'Container \'{0}\' does not exist'.format(name)
        )

    @container_name
    def test_absent_with_running_container(self, name):
        '''
        This tests the docker_container.absent state and
        '''
        # Create the container
        ret = self.run_state(
            'docker_container.running',
            name=name,
            image=self.image,
            command='sleep 600',
            shutdown_timeout=1,
        )
        self.assertSaltTrueReturn(ret)

        # Try to remove the container. This should fail because force=True
        # is needed to remove a container that is running.
        ret = self.run_state(
            'docker_container.absent',
            name=name,
        )
        self.assertSaltFalseReturn(ret)
        # Discard the outer dict with the state compiler data to make below
        # asserts easier to read/write
        ret = ret[next(iter(ret))]
        # Nothing should have changed
        self.assertEqual(ret['changes'], {})
        # Ensure that the comment states that force=True is required
        self.assertEqual(
            ret['comment'],
            'Container is running, set force to True to forcibly remove it'
        )

        # Try again with force=True. This should succeed.
        ret = self.run_state('docker_container.absent',
            name=name,
            force=True,
        )
        self.assertSaltTrueReturn(ret)
        # Discard the outer dict with the state compiler data to make below
        # asserts easier to read/write
        ret = ret[next(iter(ret))]
        # Check that we have a removed container ID in the changes dict
        self.assertTrue('removed' in ret['changes'])
        # The comment should mention that the container was removed
        self.assertEqual(
            ret['comment'],
            'Forcibly removed container \'{0}\''.format(name)
        )

    @container_name
    def test_running_image_name(self, name):
        '''
        Ensure that we create the container using the image name instead of ID
        '''
        ret = self.run_state(
            'docker_container.running',
            name=name,
            image=self.image,
            shutdown_timeout=1,
        )
        self.assertSaltTrueReturn(ret)
        ret = self.run_function('docker.inspect_container', [name])
        self.assertEqual(ret['Config']['Image'], self.image)

    @container_name
    def test_env_with_running_container(self, name):
        '''
        docker_container.running environnment part. Testing issue 39838.
        '''
        ret = self.run_state(
            'docker_container.running',
            name=name,
            image=self.image,
            env='VAR1=value1,VAR2=value2,VAR3=value3',
            shutdown_timeout=1,
        )
        self.assertSaltTrueReturn(ret)
        ret = self.run_function('docker.inspect_container', [name])
        self.assertTrue('VAR1=value1' in ret['Config']['Env'])
        self.assertTrue('VAR2=value2' in ret['Config']['Env'])
        self.assertTrue('VAR3=value3' in ret['Config']['Env'])
        ret = self.run_state(
            'docker_container.running',
            name=name,
            image=self.image,
            env='VAR1=value1,VAR2=value2',
            shutdown_timeout=1,
        )
        self.assertSaltTrueReturn(ret)
        ret = self.run_function('docker.inspect_container', [name])
        self.assertTrue('VAR1=value1' in ret['Config']['Env'])
        self.assertTrue('VAR2=value2' in ret['Config']['Env'])
        self.assertTrue('VAR3=value3' not in ret['Config']['Env'])

    @with_network(subnet='10.247.197.96/27', create=True)
    @container_name
    def test_static_ip_one_network(self, container_name, net):
        '''
        Ensure that if a network is created and specified as network_mode, that is the only network, and
        the static IP is applied.
        '''
        requested_ip = '10.247.197.100'
        kwargs = {
            'name': container_name,
            'image': self.image,
            'network_mode': net.name,
            'networks': [{net.name: [{'ipv4_address': requested_ip}]}],
            'shutdown_timeout': 1,
        }
        # Create a container
        ret = self.run_state('docker_container.running', **kwargs)
        self.assertSaltTrueReturn(ret)

        inspect_result = self.run_function('docker.inspect_container',
                                           [container_name])
        connected_networks = inspect_result['NetworkSettings']['Networks']

        self.assertEqual(list(connected_networks.keys()), [net.name])
        self.assertEqual(inspect_result['HostConfig']['NetworkMode'], net.name)
        self.assertEqual(connected_networks[net.name]['IPAMConfig']['IPv4Address'], requested_ip)

    def _test_running(self, container_name, *nets):
        '''
        DRY function for testing static IPs
        '''
        networks = []
        for net in nets:
            net_def = {
                net.name: [
                    {net.ip_arg: net[0]}
                ]
            }
            networks.append(net_def)

        kwargs = {
            'name': container_name,
            'image': self.image,
            'networks': networks,
            'shutdown_timeout': 1,
        }
        # Create a container
        ret = self.run_state('docker_container.running', **kwargs)
        self.assertSaltTrueReturn(ret)

        inspect_result = self.run_function('docker.inspect_container',
                                           [container_name])
        connected_networks = inspect_result['NetworkSettings']['Networks']

        # Check that the correct IP was set
        try:
            for net in nets:
                self.assertEqual(
                    connected_networks[net.name]['IPAMConfig'][net.arg_map(net.ip_arg)],
                    net[0]
                )
        except KeyError:
            # Fail with a meaningful error
            msg = (
                'Container does not have the expected network config for '
                'network {0}'.format(net.name)
            )
            log.error(msg)
            log.error('Connected networks: %s', connected_networks)
            self.fail('{0}. See log for more information.'.format(msg))

        # Check that container continued running and didn't immediately exit
        self.assertTrue(inspect_result['State']['Running'])

        # Update the SLS configuration to use the second random IP so that we
        # can test updating a container's network configuration without
        # replacing the container.
        for idx, net in enumerate(nets):
            kwargs['networks'][idx][net.name][0][net.ip_arg] = net[1]
        ret = self.run_state('docker_container.running', **kwargs)
        self.assertSaltTrueReturn(ret)
        ret = ret[next(iter(ret))]

        expected = {'container': {'Networks': {}}}
        for net in nets:
            expected['container']['Networks'][net.name] = {
                'IPAMConfig': {
                    'old': {net.arg_map(net.ip_arg): net[0]},
                    'new': {net.arg_map(net.ip_arg): net[1]},
                }
            }
        self.assertEqual(ret['changes'], expected)

        expected = [
            "Container '{0}' is already configured as specified.".format(
                container_name
            )
        ]
        expected.extend([
            "Reconnected to network '{0}' with updated configuration.".format(
                x.name
            )
            for x in sorted(nets, key=lambda y: y.name)
        ])
        expected = ' '.join(expected)
        self.assertEqual(ret['comment'], expected)

        # Update the SLS configuration to remove the last network
        kwargs['networks'].pop(-1)
        ret = self.run_state('docker_container.running', **kwargs)
        self.assertSaltTrueReturn(ret)
        ret = ret[next(iter(ret))]

        expected = {
            'container': {
                'Networks': {
                    nets[-1].name: {
                        'IPAMConfig': {
                            'old': {
                                nets[-1].arg_map(nets[-1].ip_arg): nets[-1][1]
                            },
                            'new': None,
                        }
                    }
                }
            }
        }
        self.assertEqual(ret['changes'], expected)

        expected = (
            "Container '{0}' is already configured as specified. Disconnected "
            "from network '{1}'.".format(container_name, nets[-1].name)
        )
        self.assertEqual(ret['comment'], expected)

        # Update the SLS configuration to add back the last network, only use
        # an automatic IP instead of static IP.
        kwargs['networks'].append(nets[-1].name)
        ret = self.run_state('docker_container.running', **kwargs)
        self.assertSaltTrueReturn(ret)
        ret = ret[next(iter(ret))]

        # Get the automatic IP by inspecting the container, and use it to build
        # the expected changes.
        container_netinfo = self.run_function(
            'docker.inspect_container',
            [container_name]).get('NetworkSettings', {}).get('Networks', {})[nets[-1].name]
        autoip_keys = self.minion_opts['docker.compare_container_networks']['automatic']
        autoip_config = {
            x: y for x, y in six.iteritems(container_netinfo)
            if x in autoip_keys and y
        }

        expected = {'container': {'Networks': {nets[-1].name: {}}}}
        for key, val in six.iteritems(autoip_config):
            expected['container']['Networks'][nets[-1].name][key] = {
                'old': None, 'new': val
            }
        self.assertEqual(ret['changes'], expected)

        expected = (
            "Container '{0}' is already configured as specified. Connected "
            "to network '{1}'.".format(container_name, nets[-1].name)
        )
        self.assertEqual(ret['comment'], expected)

        # Update the SLS configuration to remove the last network
        kwargs['networks'].pop(-1)
        ret = self.run_state('docker_container.running', **kwargs)
        self.assertSaltTrueReturn(ret)
        ret = ret[next(iter(ret))]

        expected = {'container': {'Networks': {nets[-1].name: {}}}}
        for key, val in six.iteritems(autoip_config):
            expected['container']['Networks'][nets[-1].name][key] = {
                'old': val, 'new': None
            }
        self.assertEqual(ret['changes'], expected)

        expected = (
            "Container '{0}' is already configured as specified. Disconnected "
            "from network '{1}'.".format(container_name, nets[-1].name)
        )
        self.assertEqual(ret['comment'], expected)

    @with_network(subnet='10.247.197.96/27', create=True)
    @container_name
    def test_running_ipv4(self, container_name, *nets):
        self._test_running(container_name, *nets)

    @with_network(subnet='10.247.197.128/27', create=True)
    @with_network(subnet='10.247.197.96/27', create=True)
    @container_name
    def test_running_dual_ipv4(self, container_name, *nets):
        self._test_running(container_name, *nets)

    @with_network(subnet='fe3f:2180:26:1::/123', create=True)
    @container_name
    @skipIf(not IPV6_ENABLED, 'IPv6 not enabled')
    def test_running_ipv6(self, container_name, *nets):
        self._test_running(container_name, *nets)

    @with_network(subnet='fe3f:2180:26:1::20/123', create=True)
    @with_network(subnet='fe3f:2180:26:1::/123', create=True)
    @container_name
    @skipIf(not IPV6_ENABLED, 'IPv6 not enabled')
    def test_running_dual_ipv6(self, container_name, *nets):
        self._test_running(container_name, *nets)

    @with_network(subnet='fe3f:2180:26:1::/123', create=True)
    @with_network(subnet='10.247.197.96/27', create=True)
    @container_name
    @skipIf(not IPV6_ENABLED, 'IPv6 not enabled')
    def test_running_mixed_ipv4_and_ipv6(self, container_name, *nets):
        self._test_running(container_name, *nets)

    @with_network(subnet='10.247.197.96/27', create=True)
    @container_name
    def test_running_explicit_networks(self, container_name, net):
        '''
        Ensure that if we use an explicit network configuration, we remove any
        default networks not specified (e.g. the default "bridge" network).
        '''
        # Create a container with no specific network configuration. The only
        # networks connected will be the default ones.
        ret = self.run_state(
            'docker_container.running',
            name=container_name,
            image=self.image,
            shutdown_timeout=1)
        self.assertSaltTrueReturn(ret)

        inspect_result = self.run_function('docker.inspect_container',
                                           [container_name])
        # Get the default network names
        default_networks = list(inspect_result['NetworkSettings']['Networks'])

        # Re-run the state with an explicit network configuration. All of the
        # default networks should be disconnected.
        ret = self.run_state(
            'docker_container.running',
            name=container_name,
            image=self.image,
            networks=[net.name],
            shutdown_timeout=1)
        self.assertSaltTrueReturn(ret)
        ret = ret[next(iter(ret))]
        net_changes = ret['changes']['container']['Networks']

        self.assertIn(
            "Container '{0}' is already configured as specified.".format(
                container_name
            ),
            ret['comment']
        )

        updated_networks = self.run_function(
            'docker.inspect_container',
            [container_name])['NetworkSettings']['Networks']

        for default_network in default_networks:
            self.assertIn(
                "Disconnected from network '{0}'.".format(default_network),
                ret['comment']
            )
            self.assertIn(default_network, net_changes)
            # We've tested that the state return is correct, but let's be extra
            # paranoid and check the actual connected networks.
            self.assertNotIn(default_network, updated_networks)

        self.assertIn(
            "Connected to network '{0}'.".format(net.name),
            ret['comment']
        )

    @container_name
    def test_run_with_onlyif(self, name):
        '''
        Test docker_container.run with onlyif. The container should not run
        (and the state should return a True result) if the onlyif has a nonzero
        return code, but if the onlyif has a zero return code the container
        should run.
        '''
        for cmd in ('/bin/false', ['/bin/true', '/bin/false']):
            log.debug('Trying %s', cmd)
            ret = self.run_state(
                'docker_container.run',
                name=name,
                image=self.image,
                command='whoami',
                onlyif=cmd)
            self.assertSaltTrueReturn(ret)
            ret = ret[next(iter(ret))]
            self.assertFalse(ret['changes'])
            self.assertTrue(
                ret['comment'].startswith(
                    'onlyif command /bin/false returned exit code of'
                )
            )
            self.run_function('docker.rm', [name], force=True)

        for cmd in ('/bin/true', ['/bin/true', 'ls /']):
            log.debug('Trying %s', cmd)
            ret = self.run_state(
                'docker_container.run',
                name=name,
                image=self.image,
                command='whoami',
                onlyif=cmd)
            self.assertSaltTrueReturn(ret)
            ret = ret[next(iter(ret))]
            self.assertEqual(ret['changes']['Logs'], 'root\n')
            self.assertEqual(
                ret['comment'],
                'Container ran and exited with a return code of 0'
            )
            self.run_function('docker.rm', [name], force=True)

    @container_name
    def test_run_with_unless(self, name):
        '''
        Test docker_container.run with unless. The container should not run
        (and the state should return a True result) if the unless has a zero
        return code, but if the unless has a nonzero return code the container
        should run.
        '''
        for cmd in ('/bin/true', ['/bin/false', '/bin/true']):
            log.debug('Trying %s', cmd)
            ret = self.run_state(
                'docker_container.run',
                name=name,
                image=self.image,
                command='whoami',
                unless=cmd)
            self.assertSaltTrueReturn(ret)
            ret = ret[next(iter(ret))]
            self.assertFalse(ret['changes'])
            self.assertEqual(
                ret['comment'],
                'unless command /bin/true returned exit code of 0'
            )
            self.run_function('docker.rm', [name], force=True)

        for cmd in ('/bin/false', ['/bin/false', 'ls /paththatdoesnotexist']):
            log.debug('Trying %s', cmd)
            ret = self.run_state(
                'docker_container.run',
                name=name,
                image=self.image,
                command='whoami',
                unless=cmd)
            self.assertSaltTrueReturn(ret)
            ret = ret[next(iter(ret))]
            self.assertEqual(ret['changes']['Logs'], 'root\n')
            self.assertEqual(
                ret['comment'],
                'Container ran and exited with a return code of 0'
            )
            self.run_function('docker.rm', [name], force=True)

    @container_name
    def test_run_with_creates(self, name):
        '''
        Test docker_container.run with creates. The container should not run
        (and the state should return a True result) if all of the files exist,
        but if if any of the files do not exist the container should run.
        '''
        def _mkstemp():
            fd, ret = tempfile.mkstemp()
            try:
                os.close(fd)
            except OSError as exc:
                if exc.errno != errno.EBADF:
                    six.reraise(*sys.exc_info())
            else:
                self.addCleanup(os.remove, ret)
                return ret

        bad_file = '/tmp/filethatdoesnotexist'
        good_file1 = _mkstemp()
        good_file2 = _mkstemp()

        for path in (good_file1, [good_file1, good_file2]):
            log.debug('Trying %s', path)
            ret = self.run_state(
                'docker_container.run',
                name=name,
                image=self.image,
                command='whoami',
                creates=path)
            self.assertSaltTrueReturn(ret)
            ret = ret[next(iter(ret))]
            self.assertFalse(ret['changes'])
            self.assertEqual(
                ret['comment'],
                'All specified paths in \'creates\' argument exist'
            )
            self.run_function('docker.rm', [name], force=True)

        for path in (bad_file, [good_file1, bad_file]):
            log.debug('Trying %s', path)
            ret = self.run_state(
                'docker_container.run',
                name=name,
                image=self.image,
                command='whoami',
                creates=path)
            self.assertSaltTrueReturn(ret)
            ret = ret[next(iter(ret))]
            self.assertEqual(ret['changes']['Logs'], 'root\n')
            self.assertEqual(
                ret['comment'],
                'Container ran and exited with a return code of 0'
            )
            self.run_function('docker.rm', [name], force=True)

    @container_name
    def test_run_replace(self, name):
        '''
        Test the replace and force arguments to make sure they work properly
        '''
        # Run once to create the container
        ret = self.run_state(
            'docker_container.run',
            name=name,
            image=self.image,
            command='whoami')
        self.assertSaltTrueReturn(ret)
        ret = ret[next(iter(ret))]
        self.assertEqual(ret['changes']['Logs'], 'root\n')
        self.assertEqual(
            ret['comment'],
            'Container ran and exited with a return code of 0'
        )

        # Run again with replace=False, this should fail
        ret = self.run_state(
            'docker_container.run',
            name=name,
            image=self.image,
            command='whoami',
            replace=False)
        self.assertSaltFalseReturn(ret)
        ret = ret[next(iter(ret))]
        self.assertFalse(ret['changes'])
        self.assertEqual(
            ret['comment'],
            'Encountered error running container: Container \'{0}\' exists. '
            'Run with replace=True to remove the existing container'.format(name)
        )

        # Run again with replace=True, this should proceed and there should be
        # a "Replaces" key in the changes dict to show that a container was
        # replaced.
        ret = self.run_state(
            'docker_container.run',
            name=name,
            image=self.image,
            command='whoami',
            replace=True)
        self.assertSaltTrueReturn(ret)
        ret = ret[next(iter(ret))]
        self.assertEqual(ret['changes']['Logs'], 'root\n')
        self.assertTrue('Replaces' in ret['changes'])
        self.assertEqual(
            ret['comment'],
            'Container ran and exited with a return code of 0'
        )

    @container_name
    def test_run_force(self, name):
        '''
        Test the replace and force arguments to make sure they work properly
        '''
        # Start up a container that will stay running
        ret = self.run_state(
            'docker_container.running',
            name=name,
            image=self.image)
        self.assertSaltTrueReturn(ret)

        # Run again with replace=True, this should fail because the container
        # is still running
        ret = self.run_state(
            'docker_container.run',
            name=name,
            image=self.image,
            command='whoami',
            replace=True,
            force=False)
        self.assertSaltFalseReturn(ret)
        ret = ret[next(iter(ret))]
        self.assertFalse(ret['changes'])
        self.assertEqual(
            ret['comment'],
            'Encountered error running container: Container \'{0}\' exists '
            'and is running. Run with replace=True and force=True to force '
            'removal of the existing container.'.format(name)
        )

        # Run again with replace=True and force=True, this should proceed and
        # there should be a "Replaces" key in the changes dict to show that a
        # container was replaced.
        ret = self.run_state(
            'docker_container.run',
            name=name,
            image=self.image,
            command='whoami',
            replace=True,
            force=True)
        self.assertSaltTrueReturn(ret)
        ret = ret[next(iter(ret))]
        self.assertEqual(ret['changes']['Logs'], 'root\n')
        self.assertTrue('Replaces' in ret['changes'])
        self.assertEqual(
            ret['comment'],
            'Container ran and exited with a return code of 0'
        )

    @container_name
    def test_run_failhard(self, name):
        '''
        Test to make sure that we fail a state when the container exits with
        nonzero status if failhard is set to True, and that we don't when it is
        set to False.
        '''
        ret = self.run_state(
            'docker_container.run',
            name=name,
            image=self.image,
            command=RUNTIME_VARS.SHELL_FALSE_PATH,
            failhard=True)
        self.assertSaltFalseReturn(ret)
        ret = ret[next(iter(ret))]
        self.assertEqual(ret['changes']['Logs'], '')
        self.assertTrue(
            ret['comment'].startswith(
                'Container ran and exited with a return code of'
            )
        )
        self.run_function('docker.rm', [name], force=True)

        ret = self.run_state(
            'docker_container.run',
            name=name,
            image=self.image,
            command=RUNTIME_VARS.SHELL_FALSE_PATH,
            failhard=False)
        self.assertSaltTrueReturn(ret)
        ret = ret[next(iter(ret))]
        self.assertEqual(ret['changes']['Logs'], '')
        self.assertTrue(
            ret['comment'].startswith(
                'Container ran and exited with a return code of'
            )
        )
        self.run_function('docker.rm', [name], force=True)

    @container_name
    def test_run_bg(self, name):
        '''
        Test to make sure that if the container is run in the background, we do
        not include an ExitCode or Logs key in the return. Then check the logs
        for the container to ensure that it ran as expected.
        '''
        ret = self.run_state(
            'docker_container.run',
            name=name,
            image=self.image,
            command='sh -c "sleep 5 && whoami"',
            bg=True)
        self.assertSaltTrueReturn(ret)
        ret = ret[next(iter(ret))]
        self.assertTrue('Logs' not in ret['changes'])
        self.assertTrue('ExitCode' not in ret['changes'])
        self.assertEqual(ret['comment'], 'Container was run in the background')

        # Now check the logs. The expectation is that the above asserts
        # completed during the 5-second sleep.
        self.assertEqual(
            self.run_function('docker.logs', [name], follow=True),
            'root\n'
        )<|MERGE_RESOLUTION|>--- conflicted
+++ resolved
@@ -14,16 +14,10 @@
 import tempfile
 
 # Import Salt Testing Libs
-<<<<<<< HEAD
-=======
-from tests.support.runtests import RUNTIME_VARS
-from tests.support.unit import skipIf
->>>>>>> c232896b
 from tests.support.case import ModuleCase
 from tests.support.docker import with_network, random_name
 from tests.support.helpers import destructiveTest, with_tempdir
 from tests.support.mixins import SaltReturnAssertsMixin
-from tests.support.paths import FILES, TMP
 from tests.support.runtests import RUNTIME_VARS
 from tests.support.unit import skipIf
 
