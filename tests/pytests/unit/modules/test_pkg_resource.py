--- conflicted
+++ resolved
@@ -8,11 +8,7 @@
 import salt.modules.pkg_resource as pkg_resource
 import salt.utils.data
 import salt.utils.yaml
-<<<<<<< HEAD
-import yaml
 from salt.exceptions import SaltInvocationError
-=======
->>>>>>> b59e7ef8
 from tests.support.mock import MagicMock, patch
 
 
