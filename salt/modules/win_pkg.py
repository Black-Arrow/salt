# -*- coding: utf-8 -*-
'''
A module to manage software on Windows

.. important::
    If you feel that Salt should be using this module to manage packages on a
    minion, and it is using a different module (or gives an error similar to
    *'pkg.install' is not available*), see :ref:`here
    <module-provider-override>`.

'''

# Import python libs
from __future__ import absolute_import
import errno
import os
import locale
import logging
from distutils.version import LooseVersion  # pylint: disable=import-error,no-name-in-module

# Import third party libs
import salt.ext.six as six
# pylint: disable=import-error
try:
    import msgpack
except ImportError:
    import msgpack_pure as msgpack
# pylint: enable=import-error

# Import salt libs
from salt.exceptions import CommandExecutionError, SaltRenderError
import salt.utils
import salt.syspaths
from salt.exceptions import MinionError

log = logging.getLogger(__name__)

# Define the module's virtual name
__virtualname__ = 'pkg'


def __virtual__():
    '''
    Set the virtual pkg module if the os is Windows
    '''
    if salt.utils.is_windows():
        return __virtualname__
    return (False, "Module win_pkg: module only works on Windows systems")


def latest_version(*names, **kwargs):
    '''
    Return the latest version of the named package available for upgrade or
    installation. If more than one package name is specified, a dict of
    name/version pairs is returned.

    If the latest version of a given package is already installed, an empty
    string will be returned for that package.

    CLI Example:

    .. code-block:: bash

        salt '*' pkg.latest_version <package name>
        salt '*' pkg.latest_version <package1> <package2> <package3> ...

    '''
    if len(names) == 0:
        return ''

    # Initialize the return dict with empty strings
    ret = {}
    for name in names:
        ret[name] = ''

    # Refresh before looking for the latest version available
    if salt.utils.is_true(kwargs.get('refresh', True)):
        refresh_db()

    installed_pkgs = list_pkgs(versions_as_list=True)
    log.trace('List of installed packages: {0}'.format(installed_pkgs))

    # iterate over all requested package names
    for name in names:
        latest_installed = '0'
        latest_available = '0'

        # get latest installed version of package
        if name in installed_pkgs:
            log.trace('Sorting out the latest available version of {0}'.format(name))
            latest_installed = sorted(installed_pkgs[name], cmp=_reverse_cmp_pkg_versions).pop()
            log.debug('Latest installed version of package {0} is {1}'.format(name, latest_installed))

        # get latest available (from winrepo_dir) version of package
        pkg_info = _get_package_info(name)
        log.trace('Raw winrepo pkg_info for {0} is {1}'.format(name, pkg_info))
        latest_available = _get_latest_pkg_version(pkg_info)
        if latest_available:
            log.debug('Latest available version of package {0} is {1}'.format(name, latest_available))

            # check, whether latest available version is newer than latest installed version
            if salt.utils.compare_versions(ver1=str(latest_available),
                                           oper='>',
                                           ver2=str(latest_installed)):
                log.debug('Upgrade of {0} from {1} to {2} is available'.format(name, latest_installed, latest_available))
                ret[name] = latest_available
            else:
                log.debug('No newer version than {0} of {1} is available'.format(latest_installed, name))
    if len(names) == 1:
        return ret[names[0]]
    return ret

# available_version is being deprecated
available_version = salt.utils.alias_function(latest_version, 'available_version')


def upgrade_available(name):
    '''
    Check whether or not an upgrade is available for a given package

    CLI Example:

    .. code-block:: bash

        salt '*' pkg.upgrade_available <package name>
    '''
    return latest_version(name) != ''


def list_upgrades(refresh=True):
    '''
    List all available package upgrades on this system

    CLI Example:

    .. code-block:: bash

        salt '*' pkg.list_upgrades
    '''
    if salt.utils.is_true(refresh):
        refresh_db()

    ret = {}
    for name, data in six.iteritems(get_repo_data().get('repo', {})):
        if version(name):
            latest = latest_version(name)
            if latest:
                ret[name] = latest
    return ret


def list_available(*names):
    '''
    Return a list of available versions of the specified package.

    CLI Example:

    .. code-block:: bash

        salt '*' pkg.list_available <package name>
        salt '*' pkg.list_available <package name01> <package name02>
    '''
    if not names:
        return ''
    if len(names) == 1:
        pkginfo = _get_package_info(names[0])
        if not pkginfo:
            return ''
        versions = list(pkginfo.keys())
    else:
        versions = {}
        for name in names:
            pkginfo = _get_package_info(name)
            if not pkginfo:
                continue
            versions[name] = list(pkginfo.keys()) if pkginfo else []
    versions = sorted(versions, cmp=_reverse_cmp_pkg_versions)
    return versions


def version(*names, **kwargs):
    '''
    Returns a version if the package is installed, else returns an empty string

    CLI Example:

    .. code-block:: bash

        salt '*' pkg.version <package name>
    '''
    ret = {}
    if len(names) == 1:
        val = __salt__['pkg_resource.version'](*names, **kwargs)
        if len(val):
            return val
        return ''
    if len(names) > 1:
        reverse_dict = {}
        nums = __salt__['pkg_resource.version'](*names, **kwargs)
        if len(nums):
            for num, val in six.iteritems(nums):
                if len(val) > 0:
                    try:
                        ret[reverse_dict[num]] = val
                    except KeyError:
                        ret[num] = val
            return ret
        return dict([(x, '') for x in names])
    return ret


def list_pkgs(versions_as_list=False, **kwargs):
    '''
    List the packages currently installed in a dict::

        {'<package_name>': '<version>'}

    CLI Example:

    .. code-block:: bash

        salt '*' pkg.list_pkgs
        salt '*' pkg.list_pkgs versions_as_list=True
    '''
    versions_as_list = salt.utils.is_true(versions_as_list)
    # not yet implemented or not applicable
    if any([salt.utils.is_true(kwargs.get(x))
            for x in ('removed', 'purge_desired')]):
        return {}

    ret = {}
    name_map = _get_name_map()
    for pkg_name, val in six.iteritems(_get_reg_software()):
        if pkg_name in name_map:
            key = name_map[pkg_name]
            if val in ['(value not set)', 'Not Found', None, False]:
                # Look up version from winrepo
                pkg_info = _get_package_info(key)
                if not pkg_info:
                    continue
                for pkg_ver in pkg_info.keys():
                    if pkg_info[pkg_ver]['full_name'] == pkg_name:
                        val = pkg_ver
        else:
            key = pkg_name
        __salt__['pkg_resource.add_pkg'](ret, key, val)

    __salt__['pkg_resource.sort_pkglist'](ret)
    if not versions_as_list:
        __salt__['pkg_resource.stringify'](ret)
    return ret


def _search_software(target):
    '''
    This searches the msi product databases for name matches
    of the list of target products, it will return a dict with
    values added to the list passed in
    '''
    search_results = {}
    software = dict(_get_reg_software().items())
    for key, value in six.iteritems(software):
        if key is not None:
            if target.lower() in key.lower():
                search_results[key] = value
    return search_results


def _get_reg_software():
    '''
    This searches the uninstall keys in the registry to find
    a match in the sub keys, it will return a dict with the
    display name as the key and the version as the value
    '''
    ignore_list = ['AddressBook',
                   'Connection Manager',
                   'DirectDrawEx',
                   'Fontcore',
                   'IE40',
                   'IE4Data',
                   'IE5BAKEX',
                   'IEData',
                   'MobileOptionPack',
                   'SchedulingAgent',
                   'WIC',
                   'Not Found',
                   '(value not set)',
                   '']
    encoding = locale.getpreferredencoding()
    reg_software = {}

    hive = 'HKLM'
    key = "Software\\Microsoft\\Windows\\CurrentVersion\\Uninstall"

    def update(hive, key, reg_key, use_32bit):

        d_name = ''
        d_vers = ''

        d_name = __salt__['reg.read_value'](hive,
                                            '{0}\\{1}'.format(key, reg_key),
                                            'DisplayName',
                                            use_32bit)['vdata']
        try:
            d_name = d_name.decode(encoding)
        except Exception:
            pass

        d_vers = __salt__['reg.read_value'](hive,
                                            '{0}\\{1}'.format(key, reg_key),
                                            'DisplayVersion',
                                            use_32bit)['vdata']

        if d_name not in ignore_list:
            # some MS Office updates don't register a product name which means
            # their information is useless
            reg_software.update({d_name: d_vers})

    for reg_key in __salt__['reg.list_keys'](hive, key):
        update(hive, key, reg_key, False)

    for reg_key in __salt__['reg.list_keys'](hive, key, True):
        update(hive, key, reg_key, True)

    return reg_software


def refresh_db(saltenv='base'):
    '''
    Just recheck the repository and return a dict::

        {'<database name>': Bool}

    CLI Example:

    .. code-block:: bash

        salt '*' pkg.refresh_db
    '''
    __context__.pop('winrepo.data', None)
    if 'win_repo_source_dir' in __opts__:
        salt.utils.warn_until(
            'Nitrogen',
            'The \'win_repo_source_dir\' config option is deprecated, please '
            'use \'winrepo_source_dir\' instead.'
        )
        winrepo_source_dir = __opts__['win_repo_source_dir']
    else:
        winrepo_source_dir = __opts__['winrepo_source_dir']

    # Clear minion repo-ng cache
    repo_path = '{0}\\files\\{1}\\win\\repo-ng\\salt-winrepo-ng'\
        .format(__opts__['cachedir'], saltenv)
    if not __salt__['file.remove'](repo_path):
        log.error('pkg.refresh_db: failed to clear existing cache')

    # Cache repo-ng locally
    cached_files = __salt__['cp.cache_dir'](
        winrepo_source_dir,
        saltenv,
        include_pat='*.sls'
    )
    genrepo(saltenv=saltenv)
    return cached_files


def _get_local_repo_dir(saltenv='base'):
    if 'win_repo_source_dir' in __opts__:
        salt.utils.warn_until(
            'Nitrogen',
            'The \'win_repo_source_dir\' config option is deprecated, please '
            'use \'winrepo_source_dir\' instead.'
        )
        winrepo_source_dir = __opts__['win_repo_source_dir']
    else:
        winrepo_source_dir = __opts__['winrepo_source_dir']

    dirs = []
    dirs.append(salt.syspaths.CACHE_DIR)
    dirs.extend(['minion', 'files'])
    dirs.append(saltenv)
    dirs.extend(winrepo_source_dir[7:].strip('/').split('/'))
    return os.sep.join(dirs)


def genrepo(saltenv='base'):
    '''
    Generate winrepo_cachefile based on sls files in the winrepo

    CLI Example:

    .. code-block:: bash

        salt-run winrepo.genrepo
    '''
    ret = {}
    repo = _get_local_repo_dir(saltenv)
    if not os.path.exists(repo):
        os.makedirs(repo)
    winrepo = 'winrepo.p'
    renderers = salt.loader.render(__opts__, __salt__)
    for root, _, files in os.walk(repo):
        for name in files:
            if name.endswith('.sls'):
                try:
                    config = salt.template.compile_template(
                            os.path.join(root, name),
                            renderers,
                            __opts__['renderer'])
                except SaltRenderError as exc:
                    log.debug('Failed to compile {0}.'.format(os.path.join(root, name)))
                    log.debug('Error: {0}.'.format(exc))
                    continue

                if config:
                    revmap = {}
                    for pkgname, versions in six.iteritems(config):
                        for version, repodata in six.iteritems(versions):
                            if not isinstance(version, six.string_types):
                                config[pkgname][str(version)] = \
                                    config[pkgname].pop(version)
                            if not isinstance(repodata, dict):
                                log.debug('Failed to compile'
                                          '{0}.'.format(os.path.join(root, name)))
                                continue
                            revmap[repodata['full_name']] = pkgname
                    ret.setdefault('repo', {}).update(config)
                    ret.setdefault('name_map', {}).update(revmap)
    with salt.utils.fopen(os.path.join(repo, winrepo), 'w+b') as repo_cache:
        repo_cache.write(msgpack.dumps(ret))
    return ret


def install(name=None, refresh=False, pkgs=None, saltenv='base', **kwargs):
    r'''
    Install the passed package(s) on the system using winrepo

    :param name:
        The name of a single package, or a comma-separated list of packages to
        install. (no spaces after the commas)
    :type name: str, list, or None

    :param bool refresh: Boolean value representing whether or not to refresh
        the winrepo db

    :param pkgs: A list of packages to install from a software repository.
        All packages listed under ``pkgs`` will be installed via a single
        command.
    :type pkgs: list or None

    :param str saltenv: The salt environment to use. Default is ``base``.

    *Keyword Arguments (kwargs)*

    :param str version:
        The specific version to install. If omitted, the latest version will be
        installed. If passed with multiple install, the version will apply to
        all packages. Recommended for single installation only.

    :param str cache_file:
        A single file to copy down for use with the installer. Copied to the
        same location as the installer. Use this over ``cache_dir`` if there
        are many files in the directory and you only need a specific file and
        don't want to cache additional files that may reside in the installer
        directory. Only applies to files on ``salt://``

    :param bool cache_dir:
        True will copy the contents of the installer directory. This is useful
        for installations that are not a single file. Only applies to
        directories on ``salt://``

    :return: Return a dict containing the new package names and versions::
    :rtype: dict

        If the package is installed by ``pkg.install``:

        .. code-block:: cfg

            {'<package>': {'old': '<old-version>',
                           'new': '<new-version>'}}

        If the package is already installed:

        .. code-block:: cfg

            {'<package>': {'current': '<current-version>'}}

    The following example will refresh the winrepo and install a single package,
    7zip.

    CLI Example:

    .. code-block:: bash

        salt '*' pkg.install 7zip refresh=True

    CLI Example:

    .. code-block:: bash

        salt '*' pkg.install 7zip
        salt '*' pkg.install 7zip,filezilla
        salt '*' pkg.install pkgs='["7zip","filezilla"]'

    WinRepo Definition File Examples:

    The following example demonstrates the use of ``cache_file``. This would be
    used if you have multiple installers in the same directory that use the same
    ``install.ini`` file and you don't want to download the additional
    installers.

    .. code-block:: bash

        ntp:
          4.2.8:
            installer: 'salt://win/repo/ntp/ntp-4.2.8-win32-setup.exe'
            full_name: Meinberg NTP Windows Client
            locale: en_US
            reboot: False
            cache_file: 'salt://win/repo/ntp/install.ini'
            install_flags: '/USEFILE=C:\salt\var\cache\salt\minion\files\base\win\repo\ntp\install.ini'
            uninstaller: 'NTP/uninst.exe'

    The following example demonstrates the use of ``cache_dir``. It assumes a
    file named ``install.ini`` resides in the same directory as the installer.

    .. code-block:: bash

        ntp:
          4.2.8:
            installer: 'salt://win/repo/ntp/ntp-4.2.8-win32-setup.exe'
            full_name: Meinberg NTP Windows Client
            locale: en_US
            reboot: False
            cache_dir: True
            install_flags: '/USEFILE=C:\salt\var\cache\salt\minion\files\base\win\repo\ntp\install.ini'
            uninstaller: 'NTP/uninst.exe'
    '''
    ret = {}
    if refresh:
        refresh_db()

    # Make sure name or pkgs is passed
    if not name and not pkgs:
        return 'Must pass a single package or a list of packages'

    # Ignore pkg_type from parse_targets, Windows does not support the
    # "sources" argument
    pkg_params = __salt__['pkg_resource.parse_targets'](name, pkgs, **kwargs)[0]

    if pkg_params is None or len(pkg_params) == 0:
        log.error('No package definition found')
        return {}

    if not pkgs and len(pkg_params) == 1:
        # Only use the 'version' param if 'name' was not specified as a
        # comma-separated list
        pkg_params = {name: {'version': kwargs.get('version'),
                             'extra_install_flags': kwargs.get('extra_install_flags')}}

    # Get a list of currently installed software for comparison at the end
    old = list_pkgs()

    # Loop through each package
    changed = []
    latest = []
    for pkg_name, options in six.iteritems(pkg_params):

        # Load package information for the package
        pkginfo = _get_package_info(pkg_name)

        # Make sure pkginfo was found
        if not pkginfo:
            log.error('Unable to locate package {0}'.format(pkg_name))
            ret[pkg_name] = 'Unable to locate package {0}'.format(pkg_name)
            continue

        # Get the version number passed or the latest available
        version_num = ''
        if options:
            version_num = options.get('version', False)

        if not version_num:
            version_num = _get_latest_pkg_version(pkginfo)

        # Check if the version is already installed
        if version_num == old.get(pkg_name) \
                or (pkg_name in old and old[pkg_name] == 'Not Found'):
            # Desired version number already installed
            ret[pkg_name] = {'current': version_num}
            continue

        # If version number not installed, is the version available?
        elif version_num not in pkginfo:
            log.error('Version {0} not found for package '
                      '{1}'.format(version_num, pkg_name))
            ret[pkg_name] = {'not found': version_num}
            continue

        if 'latest' in pkginfo:
            latest.append(pkg_name)

        # Get the installer settings from winrepo.p
        installer = pkginfo[version_num].get('installer', False)
        cache_dir = pkginfo[version_num].get('cache_dir', False)
        cache_file = pkginfo[version_num].get('cache_file', False)

        # Is there an installer configured?
        if not installer:
            log.error('No installer configured for version {0} of package '
                      '{1}'.format(version_num, pkg_name))
            ret[pkg_name] = {'no installer': version_num}
            continue

        # Is the installer in a location that requires caching
        if installer.startswith(('salt:', 'http:', 'https:', 'ftp:')):

            # Check for the 'cache_dir' parameter in the .sls file
            # If true, the entire directory will be cached instead of the
            # individual file. This is useful for installations that are not
            # single files
            if cache_dir and installer.startswith('salt:'):
                path, _ = os.path.split(installer)
                __salt__['cp.cache_dir'](path, saltenv, False, None, 'E@init.sls$')

            # Check to see if the cache_file is cached... if passed
            if cache_file and cache_file.startswith('salt:'):

                # Check to see if the file is cached
                cached_file = __salt__['cp.is_cached'](cache_file, saltenv)
                if not cached_file:
                    cached_file = __salt__['cp.cache_file'](cache_file, saltenv)

                # Make sure the cached file is the same as the source
                if __salt__['cp.hash_file'](cache_file, saltenv) != \
                        __salt__['cp.hash_file'](cached_file):
                    cached_file = __salt__['cp.cache_file'](cache_file, saltenv)

                    # Check if the cache_file was cached successfully
                    if not cached_file:
                        log.error('Unable to cache {0}'.format(cache_file))
                        ret[pkg_name] = {'failed to cache cache_file': cache_file}
                        continue

            # Check to see if the installer is cached
            cached_pkg = __salt__['cp.is_cached'](installer, saltenv)
            if not cached_pkg:
                # It's not cached. Cache it, mate.
                cached_pkg = __salt__['cp.cache_file'](installer, saltenv)

                # Check if the installer was cached successfully
                if not cached_pkg:
                    log.error('Unable to cache file {0} from saltenv: {1}'.format(installer, saltenv))
                    ret[pkg_name] = {'unable to cache': installer}
                    continue

            # Compare the hash of the cached installer to the source only if the
            # file is hosted on salt:
            if installer.startswith('salt:'):
                if __salt__['cp.hash_file'](installer, saltenv) != \
                        __salt__['cp.hash_file'](cached_pkg):
                    try:
                        cached_pkg = __salt__['cp.cache_file'](installer, saltenv)
                    except MinionError as exc:
                        return '{0}: {1}'.format(exc, installer)

                    # Check if the installer was cached successfully
                    if not cached_pkg:
                        log.error('Unable to cache {0}'.format(installer))
                        ret[pkg_name] = {'unable to cache': installer}
                        continue
        else:
            # Run the installer directly (not hosted on salt:, https:, etc.)
            cached_pkg = installer

        # Fix non-windows slashes
        cached_pkg = cached_pkg.replace('/', '\\')
        cache_path, _ = os.path.split(cached_pkg)

        # Get install flags
        install_flags = '{0}'.format(pkginfo[version_num].get('install_flags'))
        if options and options.get('extra_install_flags'):
            install_flags = '{0} {1}'.format(install_flags,
                                             options.get('extra_install_flags', ''))

        # Install the software
        # Check Use Scheduler Option
        if pkginfo[version_num].get('use_scheduler', False):

            # Build Scheduled Task Parameters
            if pkginfo[version_num].get('msiexec'):
                cmd = 'msiexec.exe'
                arguments = ['/i', cached_pkg]
                if pkginfo['version_num'].get('allusers', True):
                    arguments.append('ALLUSERS="1"')
                arguments.extend(salt.utils.shlex_split(install_flags))
            else:
                cmd = cached_pkg
                arguments = salt.utils.shlex_split(install_flags)

            # Create Scheduled Task
            __salt__['task.create_task'](name='update-salt-software',
                                         user_name='System',
                                         force=True,
                                         action_type='Execute',
                                         cmd=cmd,
                                         arguments=' '.join(arguments),
                                         start_in=cache_path,
                                         trigger_type='Once',
                                         start_date='1975-01-01',
                                         start_time='01:00')
            # Run Scheduled Task
            __salt__['task.run_wait'](name='update-salt-software')
        else:
            # Build the install command
            cmd = []
            if pkginfo[version_num].get('msiexec'):
                cmd.extend(['msiexec', '/i', cached_pkg])
                if pkginfo[version_num].get('allusers', True):
                    cmd.append('ALLUSERS="1"')
            else:
                cmd.append(cached_pkg)
            cmd.extend(salt.utils.shlex_split(install_flags))
            # Launch the command
            result = __salt__['cmd.run_all'](cmd,
                                             cache_path,
                                             output_loglevel='quiet',
                                             python_shell=False,
                                             redirect_stderr=True)
            if not result['retcode']:
                ret[pkg_name] = {'install status': 'success'}
                changed.append(pkg_name)
            elif result['retcode'] == 3010:
                # 3010 is ERROR_SUCCESS_REBOOT_REQUIRED
                ret[pkg_name] = {'install status': 'success, reboot required'}
                changed.append(pkg_name)
            else:
                log.error('Failed to install {0}'.format(pkg_name))
                log.error('retcode {0}'.format(result['retcode']))
                log.error('installer output: {0}'.format(result['stdout']))
                ret[pkg_name] = {'install status': 'failed'}

    # Get a new list of installed software
    new = list_pkgs()

    # For installers that have no specific version (ie: chrome)
    # The software definition file will have a version of 'latest'
    # In that case there's no way to know which version has been installed
    # Just return the current installed version
    if latest:
        for pkg_name in latest:
            if old.get(pkg_name, 'old') == new.get(pkg_name, 'new'):
                ret[pkg_name] = {'current': new[pkg_name]}

    # Check for changes in the registry
    difference = salt.utils.compare_dicts(old, new)
<<<<<<< HEAD
=======
    while not all(name in difference for name in changed) and tries < 10:
        __salt__['reg.broadcast_change']()
        time.sleep(3)
        new = list_pkgs()
        difference = salt.utils.compare_dicts(old, new)
        tries += 1
        log.debug("Try {0}".format(tries))
        if tries == 10:
            if not latest:
                log.error('Software not found in the registry. Could be '
                          'a problem with the software definition file. '
                          'Verify the full_name and the version match the '
                          'registry exactly. Alternatively, the software may '
                          'have installed successfully, but is applied to '
                          'this OS version as a Windows update, which '
                          '`pkg.install` cannot currently check; if that is '
                          'the case, this message may be ignored. Stopped '
                          'checking after {0} tries.'
                          .format(tries))
>>>>>>> e4f00f92

    # Compare the software list before and after
    # Add the difference to ret
    ret.update(difference)

    return ret


def upgrade(refresh=True):
    '''
    Run a full system upgrade

    Return a dict containing the new package names and versions::

        {'<package>': {'old': '<old-version>',
                       'new': '<new-version>'}}

    CLI Example:

    .. code-block:: bash

        salt '*' pkg.upgrade
    '''
    log.warning('pkg.upgrade not implemented on Windows yet')

    # Uncomment the below once pkg.upgrade has been implemented

    # if salt.utils.is_true(refresh):
    #    refresh_db()
    return {}


def remove(name=None, pkgs=None, version=None, **kwargs):
    '''
    Remove the passed package(s) from the system using winrepo

    :param name:
        The name of the package to be uninstalled.
    :type name: str, list, or None

    :param str version:
        The version of the package to be uninstalled. If this option is used to
        to uninstall multiple packages, then this version will be applied to all
        targeted packages. Recommended using only when uninstalling a single
        package. If this parameter is omitted, the latest version will be
        uninstalled.

    Multiple Package Options:

    :param pkgs:
        A list of packages to delete. Must be passed as a python list. The
        ``name`` parameter will be ignored if this option is passed.
    :type pkgs: list or None

    .. versionadded:: 0.16.0

    :return: Returns a dict containing the changes.
    :rtype: dict

        If the package is removed by ``pkg.remove``:

            {'<package>': {'old': '<old-version>',
                           'new': '<new-version>'}}

        If the package is already uninstalled:

            {'<package>': {'current': 'not installed'}}

    CLI Example:

    .. code-block:: bash

        salt '*' pkg.remove <package name>
        salt '*' pkg.remove <package1>,<package2>,<package3>
        salt '*' pkg.remove pkgs='["foo", "bar"]'
    '''
    ret = {}

    # Make sure name or pkgs is passed
    if not name and not pkgs:
        return 'Must pass a single package or a list of packages'

    # Get package parameters
    pkg_params = __salt__['pkg_resource.parse_targets'](name, pkgs, **kwargs)[0]

    # Get a list of currently installed software for comparison at the end
    old = list_pkgs()

    # Loop through each package
    changed = []
    for target in pkg_params:

        # Load package information for the package
        pkginfo = _get_package_info(target)

        # Make sure pkginfo was found
        if not pkginfo:
            log.error('Unable to locate package {0}'.format(name))
            ret[target] = 'Unable to locate package {0}'.format(target)
            continue

        # Get latest version if no version passed, else use passed version
        if not version:
            version_num = _get_latest_pkg_version(pkginfo)
        else:
            version_num = version

        if 'latest' in pkginfo and version_num not in pkginfo:
            version_num = 'latest'

        # Check to see if package is installed on the system
        if target not in old:
            log.error('{0} {1} not installed'.format(target, version))
            ret[target] = {'current': 'not installed'}
            continue
        else:
            if not version_num == old.get(target) \
                    and not old.get(target) == "Not Found" \
                    and version_num != 'latest':
                log.error('{0} {1} not installed'.format(target, version))
                ret[target] = {'current': '{0} not installed'.format(version_num)}
                continue

        # Get the uninstaller
        uninstaller = pkginfo[version_num].get('uninstaller')

        # If no uninstaller found, use the installer
        if not uninstaller:
            uninstaller = pkginfo[version_num].get('installer')

        # If still no uninstaller found, fail
        if not uninstaller:
            log.error('Error: No installer or uninstaller configured for package {0}'.format(name))
            ret[target] = {'no uninstaller': version_num}
            continue

        # Where is the uninstaller
        if uninstaller.startswith(('salt:', 'http:', 'https:', 'ftp:')):

            # Check to see if the uninstaller is cached
            cached_pkg = __salt__['cp.is_cached'](uninstaller)
            if not cached_pkg:
                # It's not cached. Cache it, mate.
                cached_pkg = __salt__['cp.cache_file'](uninstaller)

                # Check if the uninstaller was cached successfully
                if not cached_pkg:
                    log.error('Unable to cache {0}'.format(uninstaller))
                    ret[target] = {'unable to cache': uninstaller}
                    continue
        else:
            # Run the uninstaller directly (not hosted on salt:, https:, etc.)
            cached_pkg = uninstaller

        # Fix non-windows slashes
        cached_pkg = cached_pkg.replace('/', '\\')
        cache_path, _ = os.path.split(cached_pkg)

        # Get parameters for cmd
        expanded_cached_pkg = str(os.path.expandvars(cached_pkg))

        # Get uninstall flags
        uninstall_flags = '{0}'.format(pkginfo[version_num].get('uninstall_flags', ''))
        if kwargs.get('extra_uninstall_flags'):
            uninstall_flags = '{0} {1}'.format(uninstall_flags,
                                               kwargs.get('extra_uninstall_flags', ""))

        # Uninstall the software
        # Check Use Scheduler Option
        if pkginfo[version_num].get('use_scheduler', False):

            # Build Scheduled Task Parameters
            if pkginfo[version_num].get('msiexec'):
                cmd = 'msiexec.exe'
                arguments = ['/x']
                arguments.extend(salt.utils.shlex_split(uninstall_flags))
            else:
                cmd = expanded_cached_pkg
                arguments = salt.utils.shlex_split(uninstall_flags)

            # Create Scheduled Task
            __salt__['task.create_task'](name='update-salt-software',
                                         user_name='System',
                                         force=True,
                                         action_type='Execute',
                                         cmd=cmd,
                                         arguments=' '.join(arguments),
                                         start_in=cache_path,
                                         trigger_type='Once',
                                         start_date='1975-01-01',
                                         start_time='01:00')
            # Run Scheduled Task
            __salt__['task.run_wait'](name='update-salt-software')
        else:
            # Build the install command
            cmd = []
            if pkginfo[version_num].get('msiexec'):
                cmd.extend(['msiexec', '/x', expanded_cached_pkg])
            else:
                cmd.append(expanded_cached_pkg)
            cmd.extend(salt.utils.shlex_split(uninstall_flags))
            # Launch the command
            result = __salt__['cmd.run_all'](cmd,
                                             output_loglevel='trace',
                                             python_shell=False,
                                             redirect_stderr=True)
            if not result['retcode']:
                ret[target] = {'uninstall status': 'success'}
                changed.append(target)
            else:
                log.error('Failed to remove {0}'.format(target))
                log.error('retcode {0}'.format(result['retcode']))
                log.error('uninstaller output: {0}'.format(result['stdout']))
                ret[target] = {'uninstall status': 'failed'}

    # Get a new list of installed software
    new = list_pkgs()
    tries = 0
    difference = salt.utils.compare_dicts(old, new)

    while not all(name in difference for name in changed) and tries <= 1000:
        new = list_pkgs()
        difference = salt.utils.compare_dicts(old, new)
        tries += 1
        if tries == 1000:
            ret['_comment'] = 'Registry not updated.'

    # Compare the software list before and after
    # Add the difference to ret
    ret.update(difference)

    return ret


def purge(name=None, pkgs=None, version=None, **kwargs):
    '''
    Package purges are not supported, this function is identical to
    ``remove()``.

    name
        The name of the package to be deleted.

    version
        The version of the package to be deleted. If this option is used in
        combination with the ``pkgs`` option below, then this version will be
        applied to all targeted packages.


    Multiple Package Options:

    pkgs
        A list of packages to delete. Must be passed as a python list. The
        ``name`` parameter will be ignored if this option is passed.

    .. versionadded:: 0.16.0


    Returns a dict containing the changes.

    CLI Example:

    .. code-block:: bash

        salt '*' pkg.purge <package name>
        salt '*' pkg.purge <package1>,<package2>,<package3>
        salt '*' pkg.purge pkgs='["foo", "bar"]'
    '''
    return remove(name=name, pkgs=pkgs, version=version, **kwargs)


def get_repo_data(saltenv='base'):
    '''
    Returns the cached winrepo data

    CLI Example:

    .. code-block:: bash

        salt '*' pkg.get_repo_data
    '''
    #if 'winrepo.data' in __context__:
    #    return __context__['winrepo.data']
    repocache_dir = _get_local_repo_dir(saltenv=saltenv)
    winrepo = 'winrepo.p'
    try:
        with salt.utils.fopen(
                os.path.join(repocache_dir, winrepo), 'rb') as repofile:
            try:
                repodata = msgpack.loads(repofile.read()) or {}
                return repodata
            except Exception as exc:
                log.exception(exc)
                return {}
    except IOError as exc:
        if exc.errno == errno.ENOENT:
            # File doesn't exist
            raise CommandExecutionError(
                'Windows repo cache doesn\'t exist, pkg.refresh_db likely '
                'needed'
            )
        log.error('Not able to read repo file')
        log.exception(exc)
        return {}


def get_name_map():
    return _get_name_map()


def _get_name_map():
    '''
    Return a reverse map of full pkg names to the names recognized by winrepo.
    '''
    u_name_map = {}
    name_map = get_repo_data().get('name_map', {})
    for k in name_map.keys():
        u_name_map[k.decode('utf-8')] = name_map[k]
    return u_name_map


def _get_package_info(name):
    '''
    Return package info.
    Returns empty map if package not available
    TODO: Add option for version
    '''
    return get_repo_data().get('repo', {}).get(name, {})


def _reverse_cmp_pkg_versions(pkg1, pkg2):
    '''
    Compare software package versions
    '''
    if LooseVersion(pkg1) > LooseVersion(pkg2):
        return 1
    else:
        return -1


def _get_latest_pkg_version(pkginfo):
    if len(pkginfo) == 1:
        return next(six.iterkeys(pkginfo))
    return sorted(pkginfo, cmp=_reverse_cmp_pkg_versions).pop()


def compare_versions(ver1='', oper='==', ver2=''):
    '''
    Compare software package versions
    '''
    return salt.utils.compare_versions(ver1, oper, ver2)<|MERGE_RESOLUTION|>--- conflicted
+++ resolved
@@ -754,28 +754,6 @@
 
     # Check for changes in the registry
     difference = salt.utils.compare_dicts(old, new)
-<<<<<<< HEAD
-=======
-    while not all(name in difference for name in changed) and tries < 10:
-        __salt__['reg.broadcast_change']()
-        time.sleep(3)
-        new = list_pkgs()
-        difference = salt.utils.compare_dicts(old, new)
-        tries += 1
-        log.debug("Try {0}".format(tries))
-        if tries == 10:
-            if not latest:
-                log.error('Software not found in the registry. Could be '
-                          'a problem with the software definition file. '
-                          'Verify the full_name and the version match the '
-                          'registry exactly. Alternatively, the software may '
-                          'have installed successfully, but is applied to '
-                          'this OS version as a Windows update, which '
-                          '`pkg.install` cannot currently check; if that is '
-                          'the case, this message may be ignored. Stopped '
-                          'checking after {0} tries.'
-                          .format(tries))
->>>>>>> e4f00f92
 
     # Compare the software list before and after
     # Add the difference to ret
