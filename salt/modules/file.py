--- conflicted
+++ resolved
@@ -4660,7 +4660,13 @@
         a local file on the minion), the mode of the destination file will be
         set to the mode of the source file.
 
-<<<<<<< HEAD
+        .. note:: keep_mode does not work with salt-ssh.
+
+            As a consequence of how the files are transfered to the minion, and
+            the inability to connect back to the master with salt-ssh, salt is
+            unable to stat the file as it exists on the fileserver and thus
+            cannot mirror the mode on the salt-ssh minion
+
     encoding : None
         If None, str() will be applied to contents.
         If not None, specified encoding will be used.
@@ -4675,14 +4681,6 @@
         for the error handling schemes.
 
         .. versionadded:: Nitrogen
-=======
-        .. note:: keep_mode does not work with salt-ssh.
-
-            As a consequence of how the files are transfered to the minion, and
-            the inability to connect back to the master with salt-ssh, salt is
-            unable to stat the file as it exists on the fileserver and thus
-            cannot mirror the mode on the salt-ssh minion
->>>>>>> e1f5a5df
 
     CLI Example:
 
