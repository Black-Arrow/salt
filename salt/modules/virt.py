'''
Work with virtual machines managed by libvirt
'''
# Special Thanks to Michael Dehann, many of the concepts, and a few structures
# of his in the virt func module have been used

from xml.dom import minidom
import StringIO
import os
import shutil
import subprocess

import libvirt

# Import Third Party Libs
import yaml


VIRT_STATE_NAME_MAP = {0: "running",
                       1: "running",
                       2: "running",
                       3: "paused",
                       4: "shutdown",
                       5: "shutdown",
                       6: "crashed"}


def __get_conn():
    '''
    Detects what type of dom this node is and attempts to connect to the
    correct hypervisor via libvirt.
    '''
    # This only supports kvm right now, it needs to be expanded to support
    # all vm layers supported by libvirt
    return libvirt.open("qemu:///system")


def _get_dom(vm_):
    '''
    Return a domain object for the named vm
    '''
    conn = __get_conn()
    if vm_ not in list_vms():
        raise Exception('The specified vm is not present')
    return conn.lookupByName(vm_)


def _libvirt_creds():
    '''
    Returns the user and group that the disk images should be owned by
    '''
    g_cmd = 'grep group /etc/libvirt/qemu.conf'
    u_cmd = 'grep user /etc/libvirt/qemu.conf'
    group = subprocess.Popen(g_cmd,
            shell=True,
            stdout=subprocess.PIPE).communicate()[0].split('"')[1]
    user = subprocess.Popen(u_cmd,
            shell=True,
            stdout=subprocess.PIPE).communicate()[0].split('"')[1]
    return {'user': user, 'group': group}


def list_vms():
    '''
    Return a list of virtual machine names on the minion

    CLI Example::

        salt '*' virt.list_vms
    '''
    conn = __get_conn()
    vms = []
    for id_ in conn.listDomainsID():
        vms.append(conn.lookupByID(id_).name())
    return vms


def vm_info():
    '''
    Return detailed information about the vms on this hyper in a dict::

        {'cpu': <int>,
        'maxMem': <int>,
        'mem': <int>,
        'state': '<state>',
        'cputime' <int>}

    CLI Example::

        salt '*' virt.vm_info
    '''
    info = {}
    for vm_ in list_vms():
        dom = _get_dom(vm_)
        raw = dom.info()
        info[vm_] = {'cpu': raw[3],
                     'cputime': int(raw[4]),
                     'disks': get_disks(vm_),
                     'graphics': get_graphics(vm_),
                     'maxMem': int(raw[1]),
                     'mem': int(raw[2]),
                     'state': VIRT_STATE_NAME_MAP.get(raw[0], 'unknown')}
    return info


def node_info():
    '''
    Return a dict with information about this node

    CLI Example::

        salt '*' virt.node_info
    '''
    conn = __get_conn()
    raw = conn.getInfo()
    info = {'cpucores': raw[6],
            'cpumhz': raw[3],
            'cpumodel': str(raw[0]),
            'cpus': raw[2],
            'cputhreads': raw[7],
            'numanodes': raw[4],
            'phymemory': raw[1],
            'sockets': raw[5]}
    return info


def get_graphics(vm_):
    '''
    Returns the information on vnc for a given vm

    CLI Example::

        salt '*' virt.get_graphics <vm name>
    '''
    out = {'autoport': 'None',
           'keymap': 'None',
           'listen': 'None',
           'port': 'None',
           'type': 'vnc'}
    xml = get_xml(vm_)
    ssock = StringIO.StringIO(xml)
    doc = minidom.parse(ssock)
    for node in doc.getElementsByTagName("domain"):
        g_nodes = node.getElementsByTagName("graphics")
        for g_node in g_nodes:
            for key in g_node.attributes.keys():
                out[key] = g_node.getAttribute(key)
    return out


def get_disks(vm_):
    '''
    Return the disks of a named vm

    CLI Example::

        salt '*' virt.get_disks <vm name>
    '''
    disks = {}
    doc = minidom.parse(StringIO.StringIO(get_xml(vm_)))
    for elem in doc.getElementsByTagName('disk'):
        sources = elem.getElementsByTagName('source')
        targets = elem.getElementsByTagName('target')
        if len(sources) > 0:
            source = sources[0]
        else:
            continue
        if len(targets) > 0:
            target = targets[0]
        else:
            continue
        if 'dev' in target.attributes.keys() \
                and 'file' in source.attributes.keys():
            disks[target.getAttribute('dev')] = \
                    {'file': source.getAttribute('file')}
    for dev in disks:
<<<<<<< HEAD
        disks[dev].update(yaml.safe_load(subprocess.Popen('qemu-img info '\
=======
        disks[dev].update(yaml.safe_load(subprocess.Popen('qemu-img info ' \
>>>>>>> 05edea8b
            + disks[dev]['file'],
            shell=True,
            stdout=subprocess.PIPE).communicate()[0]))
    return disks


def freemem():
    '''
    Return an int representing the amount of memory that has not been given
    to virtual machines on this node

    CLI Example::

        salt '*' virt.freemem
    '''
    conn = __get_conn()
    mem = conn.getInfo()[1]
    # Take off just enough to sustain the hypervisor
    mem -= 256
    for vm_ in list_vms():
        dom = _get_dom(vm_)
        if dom.ID() > 0:
            mem -= dom.info()[2] / 1024
    return mem


def freecpu():
    '''
    Return an int representing the number of unallocated cpus on this
    hypervisor

    CLI Example::

        salt '*' virt.freemem
    '''
    conn = __get_conn()
    cpus = conn.getInfo()[2]
    for vm_ in list_vms():
        dom = _get_dom(vm_)
        if dom.ID() > 0:
            cpus -= dom.info()[3]
    return cpus


def full_info():
    '''
    Return the node_info, vm_info and freemem

    CLI Example::

        salt '*' virt.full_info
    '''
    return {'freecpu': freecpu(),
            'freemem': freemem(),
            'node_info': node_info(),
            'vm_info': vm_info()}


def get_xml(vm_):
    '''
    Returns the xml for a given vm

    CLI Example::

        salt '*' virt.get_xml <vm name>
    '''
    dom = _get_dom(vm_)
    return dom.XMLDesc(0)


def shutdown(vm_):
    '''
    Send a soft shutdown signal to the named vm

    CLI Example::

        salt '*' virt.shutdown <vm name>
    '''
    dom = _get_dom(vm_)
    dom.shutdown()
    return True


def pause(vm_):
    '''
    Pause the named vm

    CLI Example::

        salt '*' virt.pause <vm name>
    '''
    dom = _get_dom(vm_)
    dom.suspend()
    return True


def resume(vm_):
    '''
    Resume the named vm

    CLI Example::

        salt '*' virt.resume <vm name>
    '''
    dom = _get_dom(vm_)
    dom.resume()
    return True


def create(vm_):
    '''
    Start a defined domain

    CLI Example::

        salt '*' virt.create <vm name>
    '''
    dom = _get_dom(vm_)
    dom.create()
    return True


def create_xml_str(xml):
    '''
    Start a domain based on the xml passed to the function

    CLI Example::

        salt '*' virt.create_xml_str <xml in string format>
    '''
    conn = __get_conn()
    conn.createXML(xml, 0)
    return True


def create_xml_path(path):
    '''
    Start a defined domain

    CLI Example::

        salt '*' virt.create_xml_path <path to xml file on the node>
    '''
    if not os.path.isfile(path):
        return False
    return create_xml_str(open(path, 'r').read())


def migrate_non_shared(vm_, target):
    '''
    Attempt to execute non-shared storage "all" migration

    CLI Example::

        salt '*' virt.migrate_non_shared <vm name> <target hypervisor>
    '''
    cmd = 'virsh migrate --live --copy-storage-all ' + vm_\
        + ' qemu://' + target + '/system'

    return subprocess.Popen(cmd,
            shell=True,
            stdout=subprocess.PIPE).communicate()[0]


def migrate_non_shared_inc(vm_, target):
    '''
    Attempt to execute non-shared storage "all" migration

    CLI Example::

        salt '*' virt.migrate_non_shared_inc <vm name> <target hypervisor>
    '''
    cmd = 'virsh migrate --live --copy-storage-inc ' + vm_\
        + ' qemu://' + target + '/system'

    return subprocess.Popen(cmd,
            shell=True,
            stdout=subprocess.PIPE).communicate()[0]


def migrate(vm_, target):
    '''
    Shared storage migration

    CLI Example::

        salt '*' virt.migrate <vm name> <target hypervisor>
    '''
    cmd = 'virsh migrate --live ' + vm_\
        + ' qemu://' + target + '/system'

    return subprocess.Popen(cmd,
            shell=True,
            stdout=subprocess.PIPE).communicate()[0]


def seed_non_shared_migrate(disks, force=False):
    '''
    Non shared migration requires that the disks be present on the migration
    destination, pass the disks information via this function, to the
    migration destination before executing the migration.

    CLI Example::

        salt '*' virt.seed_non_shared_migrate <disks>
    '''
    for dev, data in disks.items():
        fn_ = data['file']
        form = data['file format']
        size = data['virtual size'].split()[1][1:]
        if os.path.isfile(fn_) and not force:
            # the target exists, check to see if is is compatible
            pre = yaml.safe_load(subprocess.Popen('qemu-img info arch',
                shell=True,
                stdout=subprocess.PIPE).communicate()[0])
            if not pre['file format'] == data['file format']\
                    and not pre['virtual size'] == data['virtual size']:
                return False
        if not os.path.isdir(os.path.dirname(fn_)):
            os.makedirs(os.path.dirname(fn_))
        if os.path.isfile(fn_):
            os.remove(fn_)
        cmd = 'qemu-img create -f ' + form + ' ' + fn_ + ' ' + size
        subprocess.call(cmd, shell=True)
        creds = _libvirt_creds()
        cmd = 'chown ' + creds['user'] + ':' + creds['group'] + ' ' + fn_
        subprocess.call(cmd, shell=True)
    return True


<<<<<<< HEAD
=======
def set_autostart(vm_, state='on'):
    '''
    Set the autostart flag on a VM so that the VM will start with the host
    system on reboot.

    CLI Example::
        salt "*" virt.enable_autostart <vm name> <on | off>
    '''

    dom = _get_dom(vm_)

    if state == 'on':
        if dom.setAutostart(1) == 0:
            return True
        else:
            return False

    elif state == 'off':
        if dom.setAutostart(0) == 0:
            return True
        else:
            return False

    else:
        # return False if state is set to something other then on or off
        return False

>>>>>>> 05edea8b
def destroy(vm_):
    '''
    Hard power down the virtual machine, this is equivalent to pulling the
    power

    CLI Example::

        salt '*' virt.destroy <vm name>
    '''
    try:
        dom = _get_dom(vm_)
        dom.destroy()
    except:
        return False
    return True


def undefine(vm_):
    '''
    Remove a defined vm, this does not purge the virtual machine image, and
    this only works if the vm is powered down

    CLI Example::

        salt '*' virt.undefine <vm name>
    '''
    try:
        dom = _get_dom(vm_)
        dom.undefine()
    except:
        return False
    return True


def purge(vm_, dirs=False):
    '''
    Recursively destroy and delete a virtual machine, pass True for dir's to
    also delete the directories containing the virtual machine disk images -
    USE WITH EXTREME CAUTION!

    CLI Example::

        salt '*' virt.purge <vm name>
    '''
    disks = get_disks(vm_)
    destroy(vm_)
    directories = set()
    for disk in disks:
        os.remove(disks[disk]['file'])
        directories.add(os.path.dirname(disks[disk]['file']))
    if dirs:
        for dir_ in directories:
            shutil.rmtree(dir_)
    return True


def virt_type():
    '''
    Returns the virtual machine type as a string

    CLI Example::

        salt '*' virt.virt_type
    '''
    return __grains__['virtual']


def is_kvm_hyper():
    '''
    Returns a bool whether or not this node is a hypervisor

    CLI Example::

        salt '*' virt.is_kvm_hyper
    '''
    if __grains__['virtual'] != 'physical':
        return False
    if 'kvm_' not in open('/proc/modules').read():
        return False
    libvirt_ret = __salt__['cmd.run'](__grains__['ps']).count('libvirtd')
    if not libvirt_ret:
        return False
    return True<|MERGE_RESOLUTION|>--- conflicted
+++ resolved
@@ -174,11 +174,7 @@
             disks[target.getAttribute('dev')] = \
                     {'file': source.getAttribute('file')}
     for dev in disks:
-<<<<<<< HEAD
-        disks[dev].update(yaml.safe_load(subprocess.Popen('qemu-img info '\
-=======
         disks[dev].update(yaml.safe_load(subprocess.Popen('qemu-img info ' \
->>>>>>> 05edea8b
             + disks[dev]['file'],
             shell=True,
             stdout=subprocess.PIPE).communicate()[0]))
@@ -409,8 +405,6 @@
     return True
 
 
-<<<<<<< HEAD
-=======
 def set_autostart(vm_, state='on'):
     '''
     Set the autostart flag on a VM so that the VM will start with the host
@@ -438,7 +432,6 @@
         # return False if state is set to something other then on or off
         return False
 
->>>>>>> 05edea8b
 def destroy(vm_):
     '''
     Hard power down the virtual machine, this is equivalent to pulling the
