--- conflicted
+++ resolved
@@ -867,15 +867,12 @@
         Include expired certificates in the CRL. Default is ``False``.
 
     days_valid:
-<<<<<<< HEAD
         The number of days that the CRL should be valid. This sets the Next
         Update field in the CRL.
-=======
-        The number of days that the CRL should be valid. This sets the Next Update field in the CRL.
+
     digest:
         The digest to use for signing the CRL.
         This has no effect on versions of pyOpenSSL less than 0.14
->>>>>>> 8d44efed
 
     .. note
 
@@ -893,7 +890,6 @@
                 {'certificate': '/etc/pki/certs/www1.crt', \\
                 'revocation_date': '2015-03-01 00:00:00'}}"
     '''
-<<<<<<< HEAD
     # pyOpenSSL is required for dealing with CSLs. Importing inside these
     # functions because Client operations like creating CRLs shouldn't require
     # pyOpenSSL Note due to current limitations in pyOpenSSL it is impossible
@@ -903,12 +899,6 @@
         raise salt.exceptions.SaltInvocationError(
             'Could not load OpenSSL module, OpenSSL unavailable'
         )
-=======
-    # pyOpenSSL is required for dealing with CSLs. Importing inside these functions because
-    # Client operations like creating CRLs shouldn't require pyOpenSSL
-    # For signing the CRL. This will hopefully be fixed soon: https://github.com/pyca/pyopenssl/pull/161
-    import OpenSSL
->>>>>>> 8d44efed
     crl = OpenSSL.crypto.CRL()
 
     if revoked is None:
@@ -955,16 +945,11 @@
         OpenSSL.crypto.FILETYPE_PEM,
         get_pem_entry(signing_private_key))
 
-<<<<<<< HEAD
-    crltext = crl.export(
-        cert, key, OpenSSL.crypto.FILETYPE_PEM, days=days_valid)
-=======
     try:
         crltext = crl.export(cert, key, OpenSSL.crypto.FILETYPE_PEM, days=days_valid, digest=bytes(digest))
     except TypeError:
         log.warning('Error signing crl with specified digest. Are you using pyopenssl 0.15 or newer? The default md5 digest will be used.')
         crltext = crl.export(cert, key, OpenSSL.crypto.FILETYPE_PEM, days=days_valid)
->>>>>>> 8d44efed
 
     if text:
         return crltext
@@ -1325,12 +1310,7 @@
         # Including listen_in and preqreuired because they are not included
         # in STATE_INTERNAL_KEYWORDS
         # for salt 2014.7.2
-<<<<<<< HEAD
-        for ignore in list(_STATE_INTERNAL_KEYWORDS) + \
-                ['listen_in', 'preqrequired']:
-=======
         for ignore in list(_STATE_INTERNAL_KEYWORDS) + ['listen_in', 'preqrequired', '__prerequired__']:
->>>>>>> 8d44efed
             kwargs.pop(ignore, None)
 
         cert_txt = __salt__['publish.publish'](
@@ -1525,19 +1505,12 @@
 
     csr = M2Crypto.X509.Request()
     subject = csr.get_subject()
-<<<<<<< HEAD
-    _version = 3
-    if 'version' in kwargs:
-        _version = kwargs.get('version')
-    csr.set_version(_version - 1)
-=======
 
     for prop, default in six.iteritems(CERT_DEFAULTS):
         if prop not in kwargs:
             kwargs[prop] = default
 
     csr.set_version(kwargs['version'] - 1)
->>>>>>> 8d44efed
 
     if 'private_key' not in kwargs and 'public_key' in kwargs:
         kwargs['private_key'] = kwargs['public_key']
@@ -1547,15 +1520,9 @@
         raise salt.exceptions.SaltInvocationError('private_key is required')
 
     if 'public_key' not in kwargs:
-<<<<<<< HEAD
-        raise salt.exceptions.SaltInvocationError('public_key is required')
-    _key = get_public_key(kwargs['public_key'], asObj=True)
-    csr.set_pubkey(_key)
-=======
         kwargs['public_key'] = kwargs['private_key']
 
     csr.set_pubkey(get_public_key(kwargs['public_key'], asObj=True))
->>>>>>> 8d44efed
 
     # pylint: disable=unused-variable
     for entry, num in six.iteritems(subject.nid):
@@ -1593,11 +1560,7 @@
 
     csr.add_extensions(extstack)
 
-<<<<<<< HEAD
-    csr.sign(pkey=_key, md=kwargs.get('algorithm', 'sha256'))
-=======
     csr.sign(_get_private_key_obj(kwargs['private_key']), kwargs['algorithm'])
->>>>>>> 8d44efed
 
     if path:
         return write_pem(
