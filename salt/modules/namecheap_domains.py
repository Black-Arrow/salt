--- conflicted
+++ resolved
@@ -1,10 +1,6 @@
 # -*- coding: utf-8 -*-
 '''
-<<<<<<< HEAD
-Namecheap domains management
-=======
 Namecheap Domain Management
->>>>>>> a2b58829
 
 .. versionadded:: 2017.7.0
 
