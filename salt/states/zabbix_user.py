# -*- coding: utf-8 -*-
"""
Management of Zabbix users.

:codeauthor: Jiri Kotlin <jiri.kotlin@ultimum.io>


"""

# Import Python libs
from __future__ import absolute_import, print_function, unicode_literals

from copy import deepcopy

# Import Salt libs
import salt.utils.json
from salt.exceptions import SaltException
from salt.ext import six


def __virtual__():
    """
    Only make these states available if Zabbix module is available.
<<<<<<< HEAD
    '''
    if 'zabbix.user_create' in __salt__:
        return True
    return (False, 'zabbix module could not be loaded')
=======
    """
    return "zabbix.user_create" in __salt__
>>>>>>> a670b4ae


def admin_password_present(name, password=None, **kwargs):
    """
    Initial change of Zabbix Admin password to password taken from one of the sources (only the most prioritized one):
        1. 'password' parameter
        2. '_connection_password' parameter
        3. pillar 'zabbix.password' setting

    1) Tries to log in as Admin with password found in state password parameter or _connection_password
       or pillar or default zabbix password in this precise order, if any of them is present.
    2) If one of above passwords matches, it tries to change the password to the most prioritized one.
    3) If not able to connect with any password then it fails.

    :param name: Just a name of state
    :param password: Optional - desired password for Admin to be set
    :param _connection_user: Optional - Ignored in this state (always assumed 'Admin')
    :param _connection_password: Optional - zabbix password (can also be set in opts or pillar, see module's docstring)
    :param _connection_url: Optional - url of zabbix frontend (can also be set in opts, pillar, see module's docstring)

    .. code-block:: yaml

        # password taken from pillar or _connection_password
        zabbix-admin-password:
            zabbix_user.admin_password_present

        # directly set password
        zabbix-admin-password:
            zabbix_user.admin_password_present:
                - password: SECRET_PASS
    """
    dry_run = __opts__["test"]
    default_zabbix_user = "Admin"
    default_zabbix_password = "zabbix"
    ret = {"name": name, "changes": {}, "result": False, "comment": ""}

    passwords = []
    connection_args = {}
    connection_args["_connection_user"] = default_zabbix_user
    if "_connection_url" in kwargs:
        connection_args["_connection_url"] = kwargs["_connection_url"]

    config_password = __salt__["config.option"]("zabbix.password", None)
    if config_password:
        passwords.append(config_password)
    if "_connection_password" in kwargs:
        passwords.append(kwargs["_connection_password"])
    if password:
        passwords.append(password)

    # get unique list in preserved order and reverse it
    seen = set()
    unique_passwords = [
        six.text_type(x) for x in passwords if x not in seen and not seen.add(x)
    ]
    unique_passwords.reverse()

    if not unique_passwords:
        ret[
            "comment"
        ] = "Could not find any Zabbix Admin password setting! See documentation."
        return ret
    else:
        desired_password = unique_passwords[0]

    unique_passwords.append(default_zabbix_password)

    for pwd in unique_passwords:
        connection_args["_connection_password"] = pwd
        try:
            user_get = __salt__["zabbix.user_get"](
                default_zabbix_user, **connection_args
            )
        except SaltException as err:
            if "Login name or password is incorrect" in six.text_type(err):
                user_get = False
            else:
                raise
        if user_get:
            if pwd == desired_password:
                ret["result"] = True
                ret["comment"] = "Admin password is correct."
                return ret
            else:
                break

    if user_get:
        if not dry_run:
            user_update = __salt__["zabbix.user_update"](
                user_get[0]["userid"], passwd=desired_password, **connection_args
            )
            if user_update:
                ret["result"] = True
                ret["changes"]["passwd"] = (
                    "changed to '" + six.text_type(desired_password) + "'"
                )
        else:
            ret["result"] = None
            ret["comment"] = (
                "Password for user "
                + six.text_type(default_zabbix_user)
                + " updated to '"
                + six.text_type(desired_password)
                + "'"
            )

    return ret


def present(alias, passwd, usrgrps, medias=None, password_reset=False, **kwargs):
    """
    Ensures that the user exists, eventually creates new user.
    NOTE: use argument firstname instead of name to not mess values with name from salt sls.

    .. versionadded:: 2016.3.0

    :param alias: user alias
    :param passwd: user's password
    :param usrgrps: user groups to add the user to
    :param medias: Optional - user's medias to create
    :param password_reset: whether or not to reset password at update
    :param _connection_user: Optional - zabbix user (can also be set in opts or pillar, see module's docstring)
    :param _connection_password: Optional - zabbix password (can also be set in opts or pillar, see module's docstring)
    :param _connection_url: Optional - url of zabbix frontend (can also be set in opts, pillar, see module's docstring)
    :param firstname: string with firstname of the user, use 'firstname' instead of 'name' parameter to not mess \
    with value supplied from Salt sls file.

    .. code-block:: yaml

        make_user:
            zabbix_user.present:
                - alias: George
                - passwd: donottellanyonE@456x
                - password_reset: True
                - usrgrps:
                    - 13
                    - 7
                - medias:
                    - me@example.com:
                        - mediatype: mail
                        - period: '1-7,00:00-24:00'
                        - severity: NIWAHD
                    - make_jabber:
                        - active: true
                        - mediatype: jabber
                        - period: '1-5,08:00-19:00'
                        - sendto: jabbera@example.com
                    - text_me_morning_disabled:
                        - active: false
                        - mediatype: sms
                        - period: '1-5,09:30-10:00'
                        - severity: D
                        - sendto: '+42032132588568'

    """
    if medias is None:
        medias = []
    connection_args = {}
    if "_connection_user" in kwargs:
        connection_args["_connection_user"] = kwargs["_connection_user"]
    if "_connection_password" in kwargs:
        connection_args["_connection_password"] = kwargs["_connection_password"]
    if "_connection_url" in kwargs:
        connection_args["_connection_url"] = kwargs["_connection_url"]

    ret = {"name": alias, "changes": {}, "result": False, "comment": ""}

    # Comment and change messages
    comment_user_created = "User {0} created.".format(alias)
    comment_user_updated = "User {0} updated.".format(alias)
    comment_user_notcreated = "Unable to create user: {0}. ".format(alias)
    comment_user_exists = "User {0} already exists.".format(alias)
    changes_user_created = {
        alias: {
            "old": "User {0} does not exist.".format(alias),
            "new": "User {0} created.".format(alias),
        }
    }

    def _media_format(medias_data):
        """
        Formats medias from SLS file into valid JSON usable for zabbix API.
        Completes JSON with default values.

        :param medias_data: list of media data from SLS file

        """
        if not medias_data:
            return list()
        medias_json = salt.utils.json.loads(salt.utils.json.dumps(medias_data))
        medias_attr = ("active", "mediatype", "period", "severity", "sendto")
        media_type = {"mail": 1, "jabber": 2, "sms": 3}
        media_severities = ("D", "H", "A", "W", "I", "N")

        medias_dict = dict()
        for media in medias_json:
            for med in media:
                medias_dict[med] = dict()
                for medattr in media[med]:
                    for key, value in medattr.items():
                        if key in medias_attr:
                            medias_dict[med][key] = value

        medias_list = list()
        for key, value in medias_dict.items():
            # Load media values or default values
            active = (
                "0"
                if six.text_type(value.get("active", "true")).lower() == "true"
                else "1"
            )
            mediatype_sls = six.text_type(value.get("mediatype", "mail")).lower()
            mediatypeid = six.text_type(media_type.get(mediatype_sls, 1))
            period = value.get("period", "1-7,00:00-24:00")
            sendto = value.get("sendto", key)

            severity_sls = value.get("severity", "HD")
            severity_bin = six.text_type()
            for sev in media_severities:
                if sev in severity_sls:
                    severity_bin += "1"
                else:
                    severity_bin += "0"
            severity = six.text_type(int(severity_bin, 2))

            medias_list.append(
                {
                    "active": active,
                    "mediatypeid": mediatypeid,
                    "period": period,
                    "sendto": sendto,
                    "severity": severity,
                }
            )
        return medias_list

    user_exists = __salt__["zabbix.user_exists"](alias, **connection_args)

    if user_exists:
        user = __salt__["zabbix.user_get"](alias, **connection_args)[0]
        userid = user["userid"]

        update_usrgrps = False
        update_medias = False

        usergroups = __salt__["zabbix.usergroup_get"](userids=userid, **connection_args)
        cur_usrgrps = list()

        for usergroup in usergroups:
            cur_usrgrps.append(int(usergroup["usrgrpid"]))

        if set(cur_usrgrps) != set(usrgrps):
            update_usrgrps = True

        user_medias = __salt__["zabbix.user_getmedia"](userid, **connection_args)
        medias_formated = _media_format(medias)

        if user_medias:
            user_medias_copy = deepcopy(user_medias)
            for user_med in user_medias_copy:
                user_med.pop("userid")
                user_med.pop("mediaid")
            media_diff = [x for x in medias_formated if x not in user_medias_copy] + [
                y for y in user_medias_copy if y not in medias_formated
            ]
            if media_diff:
                update_medias = True
        elif not user_medias and medias:
            update_medias = True

    # Dry run, test=true mode
    if __opts__["test"]:
        if user_exists:
            if update_usrgrps or password_reset or update_medias:
                ret["result"] = None
                ret["comment"] = comment_user_updated
            else:
                ret["result"] = True
                ret["comment"] = comment_user_exists
        else:
            ret["result"] = None
            ret["comment"] = comment_user_created

    error = []

    if user_exists:
        ret["result"] = True
        if update_usrgrps or password_reset or update_medias:
            ret["comment"] = comment_user_updated

            if update_usrgrps:
                __salt__["zabbix.user_update"](
                    userid, usrgrps=usrgrps, **connection_args
                )
                updated_groups = __salt__["zabbix.usergroup_get"](
                    userids=userid, **connection_args
                )

                cur_usrgrps = list()
                for usergroup in updated_groups:
                    cur_usrgrps.append(int(usergroup["usrgrpid"]))

                usrgrp_diff = list(set(usrgrps) - set(cur_usrgrps))

                if usrgrp_diff:
                    error.append("Unable to update grpup(s): {0}".format(usrgrp_diff))

                ret["changes"]["usrgrps"] = six.text_type(updated_groups)

            if password_reset:
                updated_password = __salt__["zabbix.user_update"](
                    userid, passwd=passwd, **connection_args
                )
                if "error" in updated_password:
                    error.append(updated_groups["error"])
                else:
                    ret["changes"]["passwd"] = "updated"

            if update_medias:
                for user_med in user_medias:
                    deletedmed = __salt__["zabbix.user_deletemedia"](
                        user_med["mediaid"], **connection_args
                    )
                    if "error" in deletedmed:
                        error.append(deletedmed["error"])

                for media in medias_formated:
                    updatemed = __salt__["zabbix.user_addmedia"](
                        userids=userid,
                        active=media["active"],
                        mediatypeid=media["mediatypeid"],
                        period=media["period"],
                        sendto=media["sendto"],
                        severity=media["severity"],
                        **connection_args
                    )

                    if "error" in updatemed:
                        error.append(updatemed["error"])

                ret["changes"]["medias"] = six.text_type(medias_formated)

        else:
            ret["comment"] = comment_user_exists
    else:
        user_create = __salt__["zabbix.user_create"](alias, passwd, usrgrps, **kwargs)

        if "error" not in user_create:
            ret["result"] = True
            ret["comment"] = comment_user_created
            ret["changes"] = changes_user_created
        else:
            ret["result"] = False
            ret["comment"] = comment_user_notcreated + six.text_type(
                user_create["error"]
            )

    # error detected
    if error:
        ret["changes"] = {}
        ret["result"] = False
        ret["comment"] = six.text_type(error)

    return ret


def absent(name, **kwargs):
    """
    Ensures that the user does not exist, eventually delete user.

    .. versionadded:: 2016.3.0

    :param name: user alias
    :param _connection_user: Optional - zabbix user (can also be set in opts or pillar, see module's docstring)
    :param _connection_password: Optional - zabbix password (can also be set in opts or pillar, see module's docstring)
    :param _connection_url: Optional - url of zabbix frontend (can also be set in opts, pillar, see module's docstring)

    .. code-block:: yaml

        George:
            zabbix_user.absent

    """
    connection_args = {}
    if "_connection_user" in kwargs:
        connection_args["_connection_user"] = kwargs["_connection_user"]
    if "_connection_password" in kwargs:
        connection_args["_connection_password"] = kwargs["_connection_password"]
    if "_connection_url" in kwargs:
        connection_args["_connection_url"] = kwargs["_connection_url"]

    ret = {"name": name, "changes": {}, "result": False, "comment": ""}

    # Comment and change messages
    comment_user_deleted = "USer {0} deleted.".format(name)
    comment_user_notdeleted = "Unable to delete user: {0}. ".format(name)
    comment_user_notexists = "User {0} does not exist.".format(name)
    changes_user_deleted = {
        name: {
            "old": "User {0} exists.".format(name),
            "new": "User {0} deleted.".format(name),
        }
    }

    user_get = __salt__["zabbix.user_get"](name, **connection_args)

    # Dry run, test=true mode
    if __opts__["test"]:
        if not user_get:
            ret["result"] = True
            ret["comment"] = comment_user_notexists
        else:
            ret["result"] = None
            ret["comment"] = comment_user_deleted
            ret["changes"] = changes_user_deleted

    if not user_get:
        ret["result"] = True
        ret["comment"] = comment_user_notexists
    else:
        try:
            userid = user_get[0]["userid"]
            user_delete = __salt__["zabbix.user_delete"](userid, **connection_args)
        except KeyError:
            user_delete = False

        if user_delete and "error" not in user_delete:
            ret["result"] = True
            ret["comment"] = comment_user_deleted
            ret["changes"] = changes_user_deleted
        else:
            ret["result"] = False
            ret["comment"] = comment_user_notdeleted + six.text_type(
                user_delete["error"]
            )

    return ret<|MERGE_RESOLUTION|>--- conflicted
+++ resolved
@@ -21,15 +21,10 @@
 def __virtual__():
     """
     Only make these states available if Zabbix module is available.
-<<<<<<< HEAD
-    '''
-    if 'zabbix.user_create' in __salt__:
+    """
+    if "zabbix.user_create" in __salt__:
         return True
-    return (False, 'zabbix module could not be loaded')
-=======
-    """
-    return "zabbix.user_create" in __salt__
->>>>>>> a670b4ae
+    return (False, "zabbix module could not be loaded")
 
 
 def admin_password_present(name, password=None, **kwargs):
