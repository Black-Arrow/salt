# -*- coding: utf-8 -*-
r"""
Renderer that will decrypt GPG ciphers

Any key in the SLS file can be a GPG cipher, and this renderer will decrypt it
before passing it off to Salt. This allows you to safely store secrets in
source control, in such a way that only your Salt master can decrypt them and
distribute them only to the minions that need them.

The typical use-case would be to use ciphers in your pillar data, and keep a
secret key on your master. You can put the public key in source control so that
developers can add new secrets quickly and easily.

This renderer requires the gpg_ binary. No python libraries are required as of
the 2015.8.0 release.

.. _gpg-homedir:

GPG Homedir
-----------

When running gpg commands, it is important to run commands as the user that owns
the keys directory. If salt-master runs as user salt, then ``su salt`` before
running any gpg commands.

To avoid compatibility and upgrade problems and to provide a standardized location
for keys, salt uses ``/etc/salt/gpgkeys``. In order to make the gpg command use
this directory, use ``gpg --homedir /etc/salt/gpgkeys`` with gpg commands or set
the homedir for that user using ``echo 'homedir /etc/salt/gpgkeys' >> ~/.gnupg``.

.. _gpg: https://gnupg.org

Setup
-----

To set things up, first generate a keypair. On the master, run the following:

.. code-block:: bash

    # mkdir -p /etc/salt/gpgkeys
    # chmod 0700 /etc/salt/gpgkeys
    # gpg --gen-key --homedir /etc/salt/gpgkeys

Do not supply a password for the keypair, and use a name that makes sense for
your application. Be sure to back up the ``gpgkeys`` directory someplace safe!

.. note::
    Unfortunately, there are some scenarios - for example, on virtual machines
    which don’t have real hardware - where insufficient entropy causes key
    generation to be extremely slow. In these cases, there are usually means of
    increasing the system entropy. On virtualised Linux systems, this can often
    be achieved by installing the ``rng-tools`` package.

Import keys to a master
<<<<<<< HEAD
***********************
=======
************************
>>>>>>> c5151eb3

If the keys already exist and need to be imported to the salt master, run the
following to import them.

.. code-block:: bash

<<<<<<< HEAD
    gpg --homedir /etc/salt/gpgkeys --import /path/to/private.key
    gpg --homedir /etc/salt/gpgkeys --import /path/to/pubkey.gpg

Note: The default `GPG Homedir <gpg-homedir>` is ``~/.gnupg`` and needs to be
set using ``--homedir``.
=======
    gpg  --homedir /etc/salt/gpgkeys --import /path/to/private.key
    gpg --import /path/to/pubkey.gpg

If the salt master runs as normal user, become this user before importing the
keys. The default target dir will be ``~/.gnupg``. This can be overridden by
the ``--homedir`` option. The keys must be at least readable for the runuser.
>>>>>>> c5151eb3

Adjust trust level of imported keys
***********************************

In some cases, importing existing keys may not be enough and the trust level of
the key needs to be adjusted. This can be done by editing the key. The ``key_id``
and the actual trust level of the key can be seen by listing the already imported
keys.

.. code-block:: bash

<<<<<<< HEAD
    gpg --homedir /etc/salt/gpgkeys --list-keys
    gpg --homedir /etc/salt/gpgkeys --list-secret-keys
=======
    gpg  --homedir /etc/salt/gpgkeys --list-keys
    gpg --list-secret-keys
>>>>>>> c5151eb3

If the trust-level is not ``ultimate`` it needs to be changed by running

.. code-block:: bash

    gpg --homedir /etc/salt/gpgkeys --edit-key <key_id>

<<<<<<< HEAD
This will open an interactive shell for the management of the GPG encryption key.
Type ``trust`` to be able to set the trust level for the key and then select ``5
(I trust ultimately)``. Then quit the shell by typing ``save``.

Different GPG Location
**********************

In some cases, it's preferable to have gpg keys stored on removeable media or
other non-standard locations. This can be done using the ``gpg_keydir`` option
on the salt master. This will also require using a different path to ``--homedir``,
as mentioned in the `GPG Homedir <gpg-homedir>` section.

.. code-block:: bash
=======
This will open an interactive shell for the management of the GPG encrypted key. Type
``trust`` to be able to set the trust level for the key and then select
``5 (I trust ultimately)``. Then quit the shell by typing ``save``.

Enable usage of GPG keys on the master
**************************************

Generating or importing the keys is not enough to activate the ability to decrypt
the pillars, especially if the keys are generated/imported in a non-standard dir.

To enable the keys on the salt-master, the following needs to be added to the
masters configuration.

.. code-block:: yaml
>>>>>>> c5151eb3

    gpg_keydir: <path/to/homedir>

Export the Public Key
---------------------

.. code-block:: bash

    # gpg --homedir /etc/salt/gpgkeys --armor --export <KEY-NAME> > exported_pubkey.gpg


Import the Public Key
---------------------

To encrypt secrets, copy the public key to your local machine and run:

.. code-block:: bash

    $ gpg --import exported_pubkey.gpg

To generate a cipher from a secret:

.. code-block:: bash

   $ echo -n "supersecret" | gpg --armor --batch --trust-model always --encrypt -r <KEY-name>

To apply the renderer on a file-by-file basis add the following line to the
top of any pillar with gpg data in it:

.. code-block:: yaml

    #!yaml|gpg

Now with your renderer configured, you can include your ciphers in your pillar
data like so:

.. code-block:: yaml

    #!yaml|gpg

    a-secret: |
      -----BEGIN PGP MESSAGE-----
      Version: GnuPG v1

      hQEMAweRHKaPCfNeAQf9GLTN16hCfXAbPwU6BbBK0unOc7i9/etGuVc5CyU9Q6um
      QuetdvQVLFO/HkrC4lgeNQdM6D9E8PKonMlgJPyUvC8ggxhj0/IPFEKmrsnv2k6+
      cnEfmVexS7o/U1VOVjoyUeliMCJlAz/30RXaME49Cpi6No2+vKD8a4q4nZN1UZcG
      RhkhC0S22zNxOXQ38TBkmtJcqxnqT6YWKTUsjVubW3bVC+u2HGqJHu79wmwuN8tz
      m4wBkfCAd8Eyo2jEnWQcM4TcXiF01XPL4z4g1/9AAxh+Q4d8RIRP4fbw7ct4nCJv
      Gr9v2DTF7HNigIMl4ivMIn9fp+EZurJNiQskLgNbktJGAeEKYkqX5iCuB1b693hJ
      FKlwHiJt5yA8X2dDtfk8/Ph1Jx2TwGS+lGjlZaNqp3R1xuAZzXzZMLyZDe5+i3RJ
      skqmFTbOiA===Eqsm
      -----END PGP MESSAGE-----


.. _encrypted-cli-pillar-data:

Encrypted CLI Pillar Data
-------------------------

.. versionadded:: 2016.3.0

Functions like :py:func:`state.highstate <salt.modules.state.highstate>` and
:py:func:`state.sls <salt.modules.state.sls>` allow for pillar data to be
passed on the CLI.

.. code-block:: bash

    salt myminion state.highstate pillar="{'mypillar': 'foo'}"

Starting with the 2016.3.0 release of Salt, it is now possible for this pillar
data to be GPG-encrypted, and to use the GPG renderer to decrypt it.


Replacing Newlines
******************

To pass encrypted pillar data on the CLI, the ciphertext must have its newlines
replaced with a literal backslash-n (``\n``), as newlines are not supported
within Salt CLI arguments. There are a number of ways to do this:

With awk or Perl:

.. code-block:: bash

    # awk
    ciphertext=`echo -n "supersecret" | gpg --armor --batch --trust-model always --encrypt -r user@domain.com | awk '{printf "%s\\n",$0} END {print ""}'`
    # Perl
    ciphertext=`echo -n "supersecret" | gpg --armor --batch --trust-model always --encrypt -r user@domain.com | perl -pe 's/\n/\\n/g'`

With Python:

.. code-block:: python

    import subprocess

    secret, stderr = subprocess.Popen(
        ['gpg', '--armor', '--batch', '--trust-model', 'always', '--encrypt',
         '-r', 'user@domain.com'],
        stdin=subprocess.PIPE,
        stdout=subprocess.PIPE,
        stderr=subprocess.PIPE).communicate(input='supersecret')

    if secret:
        print(secret.replace('\n', r'\n'))
    else:
        raise ValueError('No ciphertext found: {0}'.format(stderr))

.. code-block:: bash

    ciphertext=`python /path/to/script.py`


The ciphertext can be included in the CLI pillar data like so:

.. code-block:: bash

    salt myminion state.sls secretstuff pillar_enc=gpg pillar="{secret_pillar: '$ciphertext'}"

The ``pillar_enc=gpg`` argument tells Salt that there is GPG-encrypted pillar
data, so that the CLI pillar data is passed through the GPG renderer, which
will iterate recursively though the CLI pillar dictionary to decrypt any
encrypted values.


Encrypting the Entire CLI Pillar Dictionary
*******************************************

If several values need to be encrypted, it may be more convenient to encrypt
the entire CLI pillar dictionary. Again, this can be done in several ways:

With awk or Perl:

.. code-block:: bash

    # awk
    ciphertext=`echo -n "{'secret_a': 'CorrectHorseBatteryStaple', 'secret_b': 'GPG is fun!'}" | gpg --armor --batch --trust-model always --encrypt -r user@domain.com | awk '{printf "%s\\n",$0} END {print ""}'`
    # Perl
    ciphertext=`echo -n "{'secret_a': 'CorrectHorseBatteryStaple', 'secret_b': 'GPG is fun!'}" | gpg --armor --batch --trust-model always --encrypt -r user@domain.com | perl -pe 's/\n/\\n/g'`

With Python:

.. code-block:: python

    import subprocess

    pillar_data = {'secret_a': 'CorrectHorseBatteryStaple',
                   'secret_b': 'GPG is fun!'}

    secret, stderr = subprocess.Popen(
        ['gpg', '--armor', '--batch', '--trust-model', 'always', '--encrypt',
         '-r', 'user@domain.com'],
        stdin=subprocess.PIPE,
        stdout=subprocess.PIPE,
        stderr=subprocess.PIPE).communicate(input=repr(pillar_data))

    if secret:
        print(secret.replace('\n', r'\n'))
    else:
        raise ValueError('No ciphertext found: {0}'.format(stderr))

.. code-block:: bash

    ciphertext=`python /path/to/script.py`

With the entire pillar dictionary now encrypted, it can be included in the CLI
pillar data like so:

.. code-block:: bash

    salt myminion state.sls secretstuff pillar_enc=gpg pillar="$ciphertext"
"""

# Import python libs
from __future__ import absolute_import, print_function, unicode_literals

import logging
import os
import re
from subprocess import PIPE, Popen

import salt.syspaths

# Import salt libs
import salt.utils.path
import salt.utils.stringio
import salt.utils.stringutils
from salt.exceptions import SaltRenderError

# Import 3rd-party libs
from salt.ext import six

log = logging.getLogger(__name__)

GPG_CIPHERTEXT = re.compile(
    salt.utils.stringutils.to_bytes(
        r"-----BEGIN PGP MESSAGE-----.*?-----END PGP MESSAGE-----"
    ),
    re.DOTALL,
)


def _get_gpg_exec():
    """
    return the GPG executable or raise an error
    """
    gpg_exec = salt.utils.path.which("gpg")
    if gpg_exec:
        return gpg_exec
    else:
        raise SaltRenderError("GPG unavailable")


def _get_key_dir():
    """
    return the location of the GPG key directory
    """
    gpg_keydir = None
    if "config.get" in __salt__:
        gpg_keydir = __salt__["config.get"]("gpg_keydir")

    if not gpg_keydir:
        gpg_keydir = __opts__.get(
            "gpg_keydir",
            os.path.join(
                __opts__.get("config_dir", os.path.dirname(__opts__["conf_file"]),),
                "gpgkeys",
            ),
        )

    return gpg_keydir


def _decrypt_ciphertext(cipher):
    """
    Given a block of ciphertext as a string, and a gpg object, try to decrypt
    the cipher and return the decrypted string. If the cipher cannot be
    decrypted, log the error, and return the ciphertext back out.
    """
    try:
        cipher = salt.utils.stringutils.to_unicode(cipher).replace(r"\n", "\n")
    except UnicodeDecodeError:
        # ciphertext is binary
        pass
    cipher = salt.utils.stringutils.to_bytes(cipher)
    cmd = [
        _get_gpg_exec(),
        "--homedir",
        _get_key_dir(),
        "--status-fd",
        "2",
        "--no-tty",
        "-d",
    ]
    proc = Popen(cmd, stdin=PIPE, stdout=PIPE, stderr=PIPE, shell=False)
    decrypted_data, decrypt_error = proc.communicate(input=cipher)
    if not decrypted_data:
        log.warning("Could not decrypt cipher %r, received: %r", cipher, decrypt_error)
        return cipher
    else:
        return decrypted_data


def _decrypt_ciphertexts(cipher, translate_newlines=False, encoding=None):
    to_bytes = salt.utils.stringutils.to_bytes
    cipher = to_bytes(cipher)
    if translate_newlines:
        cipher = cipher.replace(to_bytes(r"\n"), to_bytes("\n"))

    def replace(match):
        result = to_bytes(_decrypt_ciphertext(match.group()))
        return result

    ret, num = GPG_CIPHERTEXT.subn(replace, to_bytes(cipher))
    if num > 0:
        # Remove trailing newlines. Without if crypted value initially specified as a YAML multiline
        # it will conain unexpected trailing newline.
        ret = ret.rstrip(b"\n")
    else:
        ret = cipher

    try:
        ret = salt.utils.stringutils.to_unicode(ret, encoding=encoding)
    except UnicodeDecodeError:
        # decrypted data contains some sort of binary data - not our problem
        pass
    return ret


def _decrypt_object(obj, translate_newlines=False, encoding=None):
    """
    Recursively try to decrypt any object. If the object is a six.string_types
    (string or unicode), and it contains a valid GPG header, decrypt it,
    otherwise keep going until a string is found.
    """
    if salt.utils.stringio.is_readable(obj):
        return _decrypt_object(obj.getvalue(), translate_newlines)
    if isinstance(obj, six.string_types):
        return _decrypt_ciphertexts(
            obj, translate_newlines=translate_newlines, encoding=encoding
        )
    elif isinstance(obj, dict):
        for key, value in six.iteritems(obj):
            obj[key] = _decrypt_object(value, translate_newlines=translate_newlines)
        return obj
    elif isinstance(obj, list):
        for key, value in enumerate(obj):
            obj[key] = _decrypt_object(value, translate_newlines=translate_newlines)
        return obj
    else:
        return obj


def render(gpg_data, saltenv="base", sls="", argline="", **kwargs):
    """
    Create a gpg object given a gpg_keydir, and then use it to try to decrypt
    the data to be rendered.
    """
    if not _get_gpg_exec():
        raise SaltRenderError("GPG unavailable")
    log.debug("Reading GPG keys from: %s", _get_key_dir())

    translate_newlines = kwargs.get("translate_newlines", False)
    return _decrypt_object(
        gpg_data,
        translate_newlines=translate_newlines,
        encoding=kwargs.get("encoding", None),
    )<|MERGE_RESOLUTION|>--- conflicted
+++ resolved
@@ -52,31 +52,18 @@
     be achieved by installing the ``rng-tools`` package.
 
 Import keys to a master
-<<<<<<< HEAD
 ***********************
-=======
-************************
->>>>>>> c5151eb3
 
 If the keys already exist and need to be imported to the salt master, run the
 following to import them.
 
 .. code-block:: bash
 
-<<<<<<< HEAD
     gpg --homedir /etc/salt/gpgkeys --import /path/to/private.key
     gpg --homedir /etc/salt/gpgkeys --import /path/to/pubkey.gpg
 
 Note: The default `GPG Homedir <gpg-homedir>` is ``~/.gnupg`` and needs to be
 set using ``--homedir``.
-=======
-    gpg  --homedir /etc/salt/gpgkeys --import /path/to/private.key
-    gpg --import /path/to/pubkey.gpg
-
-If the salt master runs as normal user, become this user before importing the
-keys. The default target dir will be ``~/.gnupg``. This can be overridden by
-the ``--homedir`` option. The keys must be at least readable for the runuser.
->>>>>>> c5151eb3
 
 Adjust trust level of imported keys
 ***********************************
@@ -88,13 +75,8 @@
 
 .. code-block:: bash
 
-<<<<<<< HEAD
     gpg --homedir /etc/salt/gpgkeys --list-keys
     gpg --homedir /etc/salt/gpgkeys --list-secret-keys
-=======
-    gpg  --homedir /etc/salt/gpgkeys --list-keys
-    gpg --list-secret-keys
->>>>>>> c5151eb3
 
 If the trust-level is not ``ultimate`` it needs to be changed by running
 
@@ -102,7 +84,6 @@
 
     gpg --homedir /etc/salt/gpgkeys --edit-key <key_id>
 
-<<<<<<< HEAD
 This will open an interactive shell for the management of the GPG encryption key.
 Type ``trust`` to be able to set the trust level for the key and then select ``5
 (I trust ultimately)``. Then quit the shell by typing ``save``.
@@ -116,22 +97,6 @@
 as mentioned in the `GPG Homedir <gpg-homedir>` section.
 
 .. code-block:: bash
-=======
-This will open an interactive shell for the management of the GPG encrypted key. Type
-``trust`` to be able to set the trust level for the key and then select
-``5 (I trust ultimately)``. Then quit the shell by typing ``save``.
-
-Enable usage of GPG keys on the master
-**************************************
-
-Generating or importing the keys is not enough to activate the ability to decrypt
-the pillars, especially if the keys are generated/imported in a non-standard dir.
-
-To enable the keys on the salt-master, the following needs to be added to the
-masters configuration.
-
-.. code-block:: yaml
->>>>>>> c5151eb3
 
     gpg_keydir: <path/to/homedir>
 
