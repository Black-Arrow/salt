--- conflicted
+++ resolved
@@ -222,15 +222,9 @@
         self.opts = opts
         if self.opts['regen_thin']:
             self.opts['ssh_wipe'] = True
-<<<<<<< HEAD
         if not salt.utils.path.which('ssh'):
-            raise salt.exceptions.SaltSystemExit('No ssh binary found in path -- ssh must be '
-                                                 'installed for salt-ssh to run. Exiting.')
-=======
-        if not salt.utils.which('ssh'):
             raise salt.exceptions.SaltSystemExit(code=-1,
                 msg='No ssh binary found in path -- ssh must be installed for salt-ssh to run. Exiting.')
->>>>>>> 048b2ba3
         self.opts['_ssh_version'] = ssh_version()
         self.tgt_type = self.opts['selected_target_option'] \
             if self.opts['selected_target_option'] else 'glob'
