# -*- coding: utf-8 -*-
'''
This module contains routines used to verify the matcher against the minions
expected to return
'''

# Import python libs
from __future__ import absolute_import, unicode_literals
import os
import fnmatch
import re
import logging

# Import salt libs
import salt.payload
import salt.roster
import salt.utils.data
import salt.utils.files
import salt.utils.network
import salt.utils.stringutils
import salt.utils.versions
from salt.defaults import DEFAULT_TARGET_DELIM
from salt.exceptions import CommandExecutionError, SaltCacheError
import salt.auth.ldap
import salt.cache
from salt.ext import six

# Import 3rd-party libs
from salt._compat import ipaddress
HAS_RANGE = False
try:
    import seco.range  # pylint: disable=import-error
    HAS_RANGE = True
except ImportError:
    pass

log = logging.getLogger(__name__)

TARGET_REX = re.compile(
        r'''(?x)
        (
            (?P<engine>G|P|I|J|L|N|S|E|R)  # Possible target engines
            (?P<delimiter>(?<=G|P|I|J).)?  # Optional delimiter for specific engines
        @)?                                # Engine+delimiter are separated by a '@'
                                           # character and are optional for the target
        (?P<pattern>.+)$'''                # The pattern passed to the target engine
    )


def parse_target(target_expression):
    '''Parse `target_expressing` splitting it into `engine`, `delimiter`,
     `pattern` - returns a dict'''

    match = TARGET_REX.match(target_expression)
    if not match:
        log.warning('Unable to parse target "%s"', target_expression)
        ret = {
            'engine': None,
            'delimiter': None,
            'pattern': target_expression,
        }
    else:
        ret = match.groupdict()
    return ret


def get_minion_data(minion, opts):
    '''
    Get the grains/pillar for a specific minion.  If minion is None, it
    will return the grains/pillar for the first minion it finds.

    Return value is a tuple of the minion ID, grains, and pillar
    '''
    grains = None
    pillar = None
    if opts.get('minion_data_cache', False):
        cache = salt.cache.factory(opts)
        if minion is None:
            for id_ in cache.list('minions'):
                data = cache.fetch('minions/{0}'.format(id_), 'data')
                if data is None:
                    continue
        else:
            data = cache.fetch('minions/{0}'.format(minion), 'data')
        if data is not None:
            grains = data.get('grains', None)
            pillar = data.get('pillar', None)
    return minion if minion else None, grains, pillar


def nodegroup_comp(nodegroup, nodegroups, skip=None, first_call=True):
    '''
    Recursively expand ``nodegroup`` from ``nodegroups``; ignore nodegroups in ``skip``

    If a top-level (non-recursive) call finds no nodegroups, return the original
    nodegroup definition (for backwards compatibility). Keep track of recursive
    calls via `first_call` argument
    '''
    expanded_nodegroup = False
    if skip is None:
        skip = set()
    elif nodegroup in skip:
        log.error('Failed nodegroup expansion: illegal nested nodegroup "%s"', nodegroup)
        return ''

    if nodegroup not in nodegroups:
        log.error('Failed nodegroup expansion: unknown nodegroup "%s"', nodegroup)
        return ''

    nglookup = nodegroups[nodegroup]
    if isinstance(nglookup, six.string_types):
        words = nglookup.split()
    elif isinstance(nglookup, (list, tuple)):
        words = nglookup
    else:
        log.error('Nodegroup \'%s\' (%s) is neither a string, list nor tuple',
                  nodegroup, nglookup)
        return ''

    skip.add(nodegroup)
    ret = []
    opers = ['and', 'or', 'not', '(', ')']
    for word in words:
        if not isinstance(word, six.string_types):
            word = six.text_type(word)
        if word in opers:
            ret.append(word)
        elif len(word) >= 3 and word.startswith('N@'):
            expanded_nodegroup = True
            ret.extend(nodegroup_comp(word[2:], nodegroups, skip=skip, first_call=False))
        else:
            ret.append(word)

    if ret:
        ret.insert(0, '(')
        ret.append(')')

    skip.remove(nodegroup)

    log.debug('nodegroup_comp(%s) => %s', nodegroup, ret)
    # Only return list form if a nodegroup was expanded. Otherwise return
    # the original string to conserve backwards compat
    if expanded_nodegroup or not first_call:
        return ret
    else:
        opers_set = set(opers)
        ret = words
        if (set(ret) - opers_set) == set(ret):
            # No compound operators found in nodegroup definition. Check for
            # group type specifiers
            group_type_re = re.compile('^[A-Z]@')
            regex_chars = ['(', '[', '{', '\\', '?''}])']
            if not [x for x in ret if '*' in x or group_type_re.match(x)]:
                # No group type specifiers and no wildcards.
                # Treat this as an expression.
                if [x for x in ret if x in [x for y in regex_chars if y in x]]:
                    joined = 'E@' + ','.join(ret)
                    log.debug(
                        'Nodegroup \'%s\' (%s) detected as an expression. '
                        'Assuming compound matching syntax of \'%s\'',
                        nodegroup, ret, joined
                    )
                else:
                    # Treat this as a list of nodenames.
                    joined = 'L@' + ','.join(ret)
                    log.debug(
                        'Nodegroup \'%s\' (%s) detected as list of nodenames. '
                        'Assuming compound matching syntax of \'%s\'',
                        nodegroup, ret, joined
                    )
                # Return data must be a list of compound matching components
                # to be fed into compound matcher. Enclose return data in list.
                return [joined]

        log.debug(
            'No nested nodegroups detected. Using original nodegroup '
            'definition: %s', nodegroups[nodegroup]
        )
        return ret


class CkMinions(object):
    '''
    Used to check what minions should respond from a target

    Note: This is a best-effort set of the minions that would match a target.
    Depending on master configuration (grains caching, etc.) and topology (syndics)
    the list may be a subset-- but we err on the side of too-many minions in this
    class.
    '''
    def __init__(self, opts):
        self.opts = opts
        self.serial = salt.payload.Serial(opts)
        self.cache = salt.cache.factory(opts)
        # TODO: this is actually an *auth* check
        if self.opts.get('transport', 'zeromq') in ('zeromq', 'tcp'):
            self.acc = 'minions'
        else:
            self.acc = 'accepted'

    def _check_nodegroup_minions(self, expr, greedy):  # pylint: disable=unused-argument
        '''
        Return minions found by looking at nodegroups
        '''
        return self._check_compound_minions(nodegroup_comp(expr, self.opts['nodegroups']),
            DEFAULT_TARGET_DELIM,
            greedy)

    def _check_glob_minions(self, expr, greedy):  # pylint: disable=unused-argument
        '''
        Return the minions found by looking via globs
        '''
        return {'minions': fnmatch.filter(self._pki_minions(), expr),
                'missing': []}

    def _check_list_minions(self, expr, greedy, ignore_missing=False):  # pylint: disable=unused-argument
        '''
        Return the minions found by looking via a list
        '''
        if isinstance(expr, six.string_types):
            expr = [m for m in expr.split(',') if m]
        minions = self._pki_minions()
        return {'minions': [x for x in expr if x in minions],
                'missing': [] if ignore_missing else [x for x in expr if x not in minions]}

    def _check_pcre_minions(self, expr, greedy):  # pylint: disable=unused-argument
        '''
        Return the minions found by looking via regular expressions
        '''
        reg = re.compile(expr)
        return {'minions': [m for m in self._pki_minions() if reg.match(m)],
                'missing': []}

    def _pki_minions(self):
        '''
        Retreive complete minion list from PKI dir.
        Respects cache if configured
        '''
        minions = []
        pki_cache_fn = os.path.join(self.opts['pki_dir'], self.acc, '.key_cache')
        try:
            os.makedirs(os.path.dirname(pki_cache_fn))
        except OSError:
            pass
        try:
            if self.opts['key_cache'] and os.path.exists(pki_cache_fn):
                log.debug('Returning cached minion list')
                if six.PY2:
                    with salt.utils.files.fopen(pki_cache_fn) as fn_:
                        return self.serial.load(fn_)
                else:
                    with salt.utils.files.fopen(pki_cache_fn, mode='rb') as fn_:
                        return self.serial.load(fn_)
            else:
                for fn_ in salt.utils.data.sorted_ignorecase(os.listdir(os.path.join(self.opts['pki_dir'], self.acc))):
                    if not fn_.startswith('.') and os.path.isfile(os.path.join(self.opts['pki_dir'], self.acc, fn_)):
                        minions.append(fn_)
            return minions
        except OSError as exc:
            log.error(
                'Encountered OSError while evaluating minions in PKI dir: %s',
                exc
            )
            return minions

    def _check_cache_minions(self,
                             expr,
                             delimiter,
                             greedy,
                             search_type,
                             regex_match=False,
                             exact_match=False):
        '''
        Helper function to search for minions in master caches
        If 'greedy' return accepted minions that matched by the condition or absend in the cache.
        If not 'greedy' return the only minions have cache data and matched by the condition.
        '''
        cache_enabled = self.opts.get('minion_data_cache', False)

        def list_cached_minions():
            return self.cache.list('minions')

        if greedy:
            minions = []
            for fn_ in salt.utils.data.sorted_ignorecase(os.listdir(os.path.join(self.opts['pki_dir'], self.acc))):
                if not fn_.startswith('.') and os.path.isfile(os.path.join(self.opts['pki_dir'], self.acc, fn_)):
                    minions.append(fn_)
        elif cache_enabled:
            minions = list_cached_minions()
        else:
            return {'minions': [],
                    'missing': []}

        if cache_enabled:
            if greedy:
                cminions = list_cached_minions()
            else:
                cminions = minions
            if not cminions:
                return {'minions': minions,
                        'missing': []}
            minions = set(minions)
            for id_ in cminions:
                if greedy and id_ not in minions:
                    continue
                mdata = self.cache.fetch('minions/{0}'.format(id_), 'data')
                if mdata is None:
                    if not greedy:
                        minions.remove(id_)
                    continue
                search_results = mdata.get(search_type)
                if not salt.utils.data.subdict_match(search_results,
                                                     expr,
                                                     delimiter=delimiter,
                                                     regex_match=regex_match,
                                                     exact_match=exact_match):
                    minions.remove(id_)
            minions = list(minions)
        return {'minions': minions,
                'missing': []}

    def _check_grain_minions(self, expr, delimiter, greedy):
        '''
        Return the minions found by looking via grains
        '''
        return self._check_cache_minions(expr, delimiter, greedy, 'grains')

    def _check_grain_pcre_minions(self, expr, delimiter, greedy):
        '''
        Return the minions found by looking via grains with PCRE
        '''
        return self._check_cache_minions(expr,
                                         delimiter,
                                         greedy,
                                         'grains',
                                         regex_match=True)

    def _check_pillar_minions(self, expr, delimiter, greedy):
        '''
        Return the minions found by looking via pillar
        '''
        return self._check_cache_minions(expr, delimiter, greedy, 'pillar')

    def _check_pillar_pcre_minions(self, expr, delimiter, greedy):
        '''
        Return the minions found by looking via pillar with PCRE
        '''
        return self._check_cache_minions(expr,
                                         delimiter,
                                         greedy,
                                         'pillar',
                                         regex_match=True)

    def _check_pillar_exact_minions(self, expr, delimiter, greedy):
        '''
        Return the minions found by looking via pillar
        '''
        return self._check_cache_minions(expr,
                                         delimiter,
                                         greedy,
                                         'pillar',
                                         exact_match=True)

    def _check_ipcidr_minions(self, expr, greedy):
        '''
        Return the minions found by looking via ipcidr
        '''
        cache_enabled = self.opts.get('minion_data_cache', False)

        if greedy:
            minions = self._pki_minions()
        elif cache_enabled:
            minions = self.cache.list('minions')
        else:
            return {'minions': [],
                    'missing': []}

        if cache_enabled:
            if greedy:
                cminions = self.cache.list('minions')
            else:
                cminions = minions
            if cminions is None:
                return {'minions': minions,
                        'missing': []}

            tgt = expr
            try:
                # Target is an address?
                tgt = ipaddress.ip_address(tgt)
            except Exception:
                try:
                    # Target is a network?
                    tgt = ipaddress.ip_network(tgt)
                except Exception:
                    log.error('Invalid IP/CIDR target: %s', tgt)
                    return {'minions': [],
                            'missing': []}
            proto = 'ipv{0}'.format(tgt.version)

            minions = set(minions)
            for id_ in cminions:
                mdata = self.cache.fetch('minions/{0}'.format(id_), 'data')
                if mdata is None:
                    if not greedy:
                        minions.remove(id_)
                    continue
                grains = mdata.get('grains')
                if grains is None or proto not in grains:
                    match = False
                elif isinstance(tgt, (ipaddress.IPv4Address, ipaddress.IPv6Address)):
                    match = six.text_type(tgt) in grains[proto]
                else:
                    match = salt.utils.network.in_subnet(tgt, grains[proto])

                if not match and id_ in minions:
                    minions.remove(id_)

        return {'minions': list(minions),
                'missing': []}

    def _check_range_minions(self, expr, greedy):
        '''
        Return the minions found by looking via range expression
        '''
        if not HAS_RANGE:
            raise CommandExecutionError(
                'Range matcher unavailable (unable to import seco.range, '
                'module most likely not installed)'
            )
        if not hasattr(self, '_range'):
            self._range = seco.range.Range(self.opts['range_server'])
        try:
            return self._range.expand(expr)
        except seco.range.RangeException as exc:
            log.error(
                'Range exception in compound match: %s', exc
            )
            cache_enabled = self.opts.get('minion_data_cache', False)
            if greedy:
                mlist = []
                for fn_ in salt.utils.data.sorted_ignorecase(os.listdir(os.path.join(self.opts['pki_dir'], self.acc))):
                    if not fn_.startswith('.') and os.path.isfile(os.path.join(self.opts['pki_dir'], self.acc, fn_)):
                        mlist.append(fn_)
                return {'minions': mlist,
                        'missing': []}
            elif cache_enabled:
                return {'minions': self.cache.list('minions'),
                        'missing': []}
            else:
                return {'minions': [],
                        'missing': []}

    def _check_compound_pillar_exact_minions(self, expr, delimiter, greedy):
        '''
        Return the minions found by looking via compound matcher

        Disable pillar glob matching
        '''
        return self._check_compound_minions(expr,
                                            delimiter,
                                            greedy,
                                            pillar_exact=True)

    def _check_compound_minions(self,
                                expr,
                                delimiter,
                                greedy,
                                pillar_exact=False):  # pylint: disable=unused-argument
        '''
        Return the minions found by looking via compound matcher
        '''
        if not isinstance(expr, six.string_types) and not isinstance(expr, (list, tuple)):
            log.error('Compound target that is neither string, list nor tuple')
            return {'minions': [], 'missing': []}
        minions = set(self._pki_minions())
        log.debug('minions: %s', minions)

        if self.opts.get('minion_data_cache', False):
            ref = {'G': self._check_grain_minions,
                   'P': self._check_grain_pcre_minions,
                   'I': self._check_pillar_minions,
                   'J': self._check_pillar_pcre_minions,
                   'L': self._check_list_minions,
                   'N': None,    # nodegroups should already be expanded
                   'S': self._check_ipcidr_minions,
                   'E': self._check_pcre_minions,
                   'R': self._all_minions}
            if pillar_exact:
                ref['I'] = self._check_pillar_exact_minions
                ref['J'] = self._check_pillar_exact_minions

            results = []
            unmatched = []
            opers = ['and', 'or', 'not', '(', ')']
            missing = []

            if isinstance(expr, six.string_types):
                words = expr.split()
            else:
                words = expr

            for word in words:
                target_info = parse_target(word)

                # Easy check first
                if word in opers:
                    if results:
                        if results[-1] == '(' and word in ('and', 'or'):
                            log.error('Invalid beginning operator after "(": %s', word)
                            return {'minions': [], 'missing': []}
                        if word == 'not':
                            if not results[-1] in ('&', '|', '('):
                                results.append('&')
                            results.append('(')
                            results.append(six.text_type(set(minions)))
                            results.append('-')
                            unmatched.append('-')
                        elif word == 'and':
                            results.append('&')
                        elif word == 'or':
                            results.append('|')
                        elif word == '(':
                            results.append(word)
                            unmatched.append(word)
                        elif word == ')':
                            if not unmatched or unmatched[-1] != '(':
                                log.error('Invalid compound expr (unexpected '
                                          'right parenthesis): %s',
                                          expr)
                                return {'minions': [], 'missing': []}
                            results.append(word)
                            unmatched.pop()
                            if unmatched and unmatched[-1] == '-':
                                results.append(')')
                                unmatched.pop()
                        else:  # Won't get here, unless oper is added
                            log.error('Unhandled oper in compound expr: %s',
                                      expr)
                            return {'minions': [], 'missing': []}
                    else:
                        # seq start with oper, fail
                        if word == 'not':
                            results.append('(')
                            results.append(six.text_type(set(minions)))
                            results.append('-')
                            unmatched.append('-')
                        elif word == '(':
                            results.append(word)
                            unmatched.append(word)
                        else:
                            log.error(
                                'Expression may begin with'
                                ' binary operator: %s', word
                            )
                            return {'minions': [], 'missing': []}

                elif target_info and target_info['engine']:
                    if 'N' == target_info['engine']:
                        # Nodegroups should already be expanded/resolved to other engines
                        log.error('Detected nodegroup expansion failure of "%s"', word)
                        return {'minions': [], 'missing': []}
                    engine = ref.get(target_info['engine'])
                    if not engine:
                        # If an unknown engine is called at any time, fail out
                        log.error(
                            'Unrecognized target engine "%s" for'
                            ' target expression "%s"',
                            target_info['engine'],
                            word,
                        )
                        return {'minions': [], 'missing': []}

                    engine_args = [target_info['pattern']]
                    if target_info['engine'] in ('G', 'P', 'I', 'J'):
                        engine_args.append(target_info['delimiter'] or ':')
                    engine_args.append(greedy)

                    # ignore missing minions for lists if we exclude them with
                    # a 'not'
                    if 'L' == target_info['engine']:
                        engine_args.append(results and results[-1] == '-')
                    _results = engine(*engine_args)
                    results.append(six.text_type(set(_results['minions'])))
                    missing.extend(_results['missing'])
                    if unmatched and unmatched[-1] == '-':
                        results.append(')')
                        unmatched.pop()

                else:
                    # The match is not explicitly defined, evaluate as a glob
                    _results = self._check_glob_minions(word, True)
                    results.append(six.text_type(set(_results['minions'])))
                    if unmatched and unmatched[-1] == '-':
                        results.append(')')
                        unmatched.pop()

            # Add a closing ')' for each item left in unmatched
            results.extend([')' for item in unmatched])

            results = ' '.join(results)
            log.debug('Evaluating final compound matching expr: %s',
                      results)
            try:
                minions = list(eval(results))  # pylint: disable=W0123
                return {'minions': minions, 'missing': missing}
            except Exception:
                log.error('Invalid compound target: %s', expr)
                return {'minions': [], 'missing': []}

        return {'minions': list(minions),
                'missing': []}

    def connected_ids(self, subset=None, show_ipv4=False, include_localhost=False):
        '''
        Return a set of all connected minion ids, optionally within a subset
        '''
        minions = set()
        if self.opts.get('minion_data_cache', False):
            search = self.cache.list('minions')
            if search is None:
                return minions
            addrs = salt.utils.network.local_port_tcp(int(self.opts['publish_port']))
            if '127.0.0.1' in addrs:
                # Add in the address of a possible locally-connected minion.
                addrs.discard('127.0.0.1')
                addrs.update(set(salt.utils.network.ip_addrs(include_loopback=include_localhost)))
            if subset:
                search = subset
            for id_ in search:
                try:
                    mdata = self.cache.fetch('minions/{0}'.format(id_), 'data')
                except SaltCacheError:
                    # If a SaltCacheError is explicitly raised during the fetch operation,
                    # permission was denied to open the cached data.p file. Continue on as
                    # in the releases <= 2016.3. (An explicit error raise was added in PR
                    # #35388. See issue #36867 for more information.
                    continue
                if mdata is None:
                    continue
                grains = mdata.get('grains', {})
                for ipv4 in grains.get('ipv4', []):
                    if ipv4 == '127.0.0.1' and not include_localhost:
                        continue
                    if ipv4 == '0.0.0.0':
                        continue
                    if ipv4 in addrs:
                        if show_ipv4:
                            minions.add((id_, ipv4))
                        else:
                            minions.add(id_)
                        break
        return minions

    def _all_minions(self, expr=None):
        '''
        Return a list of all minions that have auth'd
        '''
        mlist = []
        for fn_ in salt.utils.data.sorted_ignorecase(os.listdir(os.path.join(self.opts['pki_dir'], self.acc))):
            if not fn_.startswith('.') and os.path.isfile(os.path.join(self.opts['pki_dir'], self.acc, fn_)):
                mlist.append(fn_)
        return {'minions': mlist, 'missing': []}

    def check_minions(self,
                      expr,
                      tgt_type='glob',
                      delimiter=DEFAULT_TARGET_DELIM,
                      greedy=True):
        '''
        Check the passed regex against the available minions' public keys
        stored for authentication. This should return a set of ids which
        match the regex, this will then be used to parse the returns to
        make sure everyone has checked back in.
        '''

        try:
            if expr is None:
                expr = ''
            check_func = getattr(self, '_check_{0}_minions'.format(tgt_type), None)
            if tgt_type in ('grain',
                             'grain_pcre',
                             'pillar',
                             'pillar_pcre',
                             'pillar_exact',
                             'compound',
                             'compound_pillar_exact'):
                _res = check_func(expr, delimiter, greedy)
            else:
                _res = check_func(expr, greedy)
            _res['ssh_minions'] = False
            if self.opts.get('enable_ssh_minions', False) is True and isinstance('tgt', six.string_types):
                roster = salt.roster.Roster(self.opts, self.opts.get('roster', 'flat'))
                ssh_minions = roster.targets(expr, tgt_type)
                if ssh_minions:
                    _res['minions'].extend(ssh_minions)
                    _res['ssh_minions'] = True
        except Exception:
            log.exception(
                    'Failed matching available minions with %s pattern: %s',
                    tgt_type, expr)
            _res = {'minions': [], 'missing': []}
        return _res

<<<<<<< HEAD
    def _expand_matching(self, auth_entry):
        ref = {'G': 'grain',
               'P': 'grain_pcre',
               'I': 'pillar',
               'J': 'pillar_pcre',
               'L': 'list',
               'S': 'ipcidr',
               'E': 'pcre',
               'N': 'node',
               None: 'compound'}

        target_info = parse_target(auth_entry)
        if not target_info:
            log.error('Failed to parse valid target "%s"', auth_entry)

        v_matcher = ref.get(target_info['engine'])
        v_expr = target_info['pattern']

        _res = self.check_minions(v_expr, v_matcher)
        return set(_res['minions'])

=======
>>>>>>> 747dd699
    def validate_tgt(self, valid, expr, tgt_type, minions=None, expr_form=None):
        '''
        Return a Bool. This function returns if the expression sent in is
        within the scope of the valid expression
        '''
        # remember to remove the expr_form argument from this function when
        # performing the cleanup on this deprecation.
        if expr_form is not None:
            salt.utils.versions.warn_until(
                'Fluorine',
                'the target type should be passed using the \'tgt_type\' '
                'argument instead of \'expr_form\'. Support for using '
                '\'expr_form\' will be removed in Salt Fluorine.'
            )
            tgt_type = expr_form

        v_minions = set(self.check_minions(valid, 'compound'))
        if minions is None:
            _res = self.check_minions(expr, tgt_type)
            minions = set(_res['minions'])
        else:
            minions = set(minions)
        d_bool = not bool(minions.difference(v_minions))
        if len(v_minions) == len(minions) and d_bool:
            return True
        return d_bool

    def match_check(self, regex, fun):
        '''
        Validate a single regex to function comparison, the function argument
        can be a list of functions. It is all or nothing for a list of
        functions
        '''
        vals = []
        if isinstance(fun, six.string_types):
            fun = [fun]
        for func in fun:
            try:
                if re.match(regex, func):
                    vals.append(True)
                else:
                    vals.append(False)
            except Exception:
                log.error('Invalid regular expression: %s', regex)
        return vals and all(vals)

    def any_auth(self, form, auth_list, fun, arg, tgt=None, tgt_type='glob'):
        '''
        Read in the form and determine which auth check routine to execute
        '''
        # This function is only called from salt.auth.Authorize(), which is also
        # deprecated and will be removed in Neon.
        salt.utils.versions.warn_until(
            'Neon',
            'The \'any_auth\' function has been deprecated. Support for this '
            'function will be removed in Salt {version}.'
        )
        if form == 'publish':
            return self.auth_check(
                    auth_list,
                    fun,
                    arg,
                    tgt,
                    tgt_type)
        return self.spec_check(
                auth_list,
                fun,
                arg,
                form)

    def auth_check_expanded(self,
                            auth_list,
                            funs,
                            args,
                            tgt,
                            tgt_type='glob',
                            groups=None,
                            publish_validate=False):

        # Here's my thinking
        # 1. Retrieve anticipated targeted minions
        # 2. Iterate through each entry in the auth_list
        # 3. If it is a minion_id, check to see if any targeted minions match.
        #    If there is a match, check to make sure funs are permitted
        #    (if it's not a match we don't care about this auth entry and can
        #     move on)
        #    a. If funs are permitted, Add this minion_id to a new set of allowed minion_ids
        #       If funs are NOT permitted, can short-circuit and return FALSE
        #    b. At the end of the auth_list loop, make sure all targeted IDs
        #       are in the set of allowed minion_ids.  If not, return FALSE
        # 4. If it is a target (glob, pillar, etc), retrieve matching minions
        #    and make sure that ALL targeted minions are in the set.
        #    then check to see if the funs are permitted
        #    a. If ALL targeted minions are not in the set, then return FALSE
        #    b. If the desired fun doesn't mass the auth check with any
        #       auth_entry's fun, then return FALSE

        # NOTE we are not going to try to allow functions to run on partial
        # sets of minions.  If a user targets a group of minions and does not
        # have access to run a job on ALL of these minions then the job will
        # fail with 'Eauth Failed'.

        # The recommended workflow in that case will be for the user to narrow
        # his target.

        # This should cover adding the AD LDAP lookup functionality while
        # preserving the existing auth behavior.

        # Recommend we config-get this behind an entry called
        # auth.enable_expanded_auth_matching
        # and default to False
        v_tgt_type = tgt_type
        if tgt_type.lower() in ('pillar', 'pillar_pcre'):
            v_tgt_type = 'pillar_exact'
        elif tgt_type.lower() == 'compound':
            v_tgt_type = 'compound_pillar_exact'
        _res = self.check_minions(tgt, v_tgt_type)
        v_minions = set(_res['minions'])

        _res = self.check_minions(tgt, tgt_type)
        minions = set(_res['minions'])

        mismatch = bool(minions.difference(v_minions))
        # If the non-exact match gets more minions than the exact match
        # then pillar globbing or PCRE is being used, and we have a
        # problem
        if publish_validate:
            if mismatch:
                return False
        # compound commands will come in a list so treat everything as a list
        if not isinstance(funs, list):
            funs = [funs]
            args = [args]

        # Take the auth list and get all the minion names inside it
        allowed_minions = set()

        auth_dictionary = {}

        # Make a set, so we are guaranteed to have only one of each minion
        # Also iterate through the entire auth_list and create a dictionary
        # so it's easy to look up what functions are permitted
        for auth_list_entry in auth_list:
            if isinstance(auth_list_entry, six.string_types):
                for fun in funs:
                    # represents toplevel auth entry is a function.
                    # so this fn is permitted by all minions
                    if self.match_check(auth_list_entry, fun):
                        return True
                continue
            if isinstance(auth_list_entry, dict):
                if len(auth_list_entry) != 1:
                    log.info('Malformed ACL: %s', auth_list_entry)
                    continue
            allowed_minions.update(set(auth_list_entry.keys()))
            for key in auth_list_entry:
                for match in set(self.check_minions(key, 'compound')):
                    if match in auth_dictionary:
                        auth_dictionary[match].extend(auth_list_entry[key])
                    else:
                        auth_dictionary[match] = auth_list_entry[key]

        allowed_minions_from_auth_list = set()
        for next_entry in allowed_minions:
            allowed_minions_from_auth_list.update(set(self.check_minions(next_entry, 'compound')))
        # 'minions' here are all the names of minions matched by the target
        # if we take out all the allowed minions, and there are any left, then
        # the target includes minions that are not allowed by eauth
        # so we can give up here.
        if len(minions - allowed_minions_from_auth_list) > 0:
            return False

        try:
            for minion in minions:
                results = []
                for num, fun in enumerate(auth_dictionary[minion]):
                    results.append(self.match_check(fun, funs))
                if not any(results):
                    return False
            return True

        except TypeError:
            return False
        return False

    def auth_check(self,
                   auth_list,
                   funs,
                   args,
                   tgt,
                   tgt_type='glob',
                   groups=None,
                   publish_validate=False,
                   minions=None,
                   whitelist=None):
        '''
        Returns a bool which defines if the requested function is authorized.
        Used to evaluate the standard structure under external master
        authentication interfaces, like eauth, peer, peer_run, etc.
        '''
        if self.opts.get('auth.enable_expanded_auth_matching', False):
            return self.auth_check_expanded(auth_list, funs, args, tgt, tgt_type, groups, publish_validate)
        if publish_validate:
            v_tgt_type = tgt_type
            if tgt_type.lower() in ('pillar', 'pillar_pcre'):
                v_tgt_type = 'pillar_exact'
            elif tgt_type.lower() == 'compound':
                v_tgt_type = 'compound_pillar_exact'
            _res = self.check_minions(tgt, v_tgt_type)
            v_minions = set(_res['minions'])

            _res = self.check_minions(tgt, tgt_type)
            minions = set(_res['minions'])

            mismatch = bool(minions.difference(v_minions))
            # If the non-exact match gets more minions than the exact match
            # then pillar globbing or PCRE is being used, and we have a
            # problem
            if mismatch:
                return False
        # compound commands will come in a list so treat everything as a list
        if not isinstance(funs, list):
            funs = [funs]
            args = [args]
        try:
            for num, fun in enumerate(funs):
                if whitelist and fun in whitelist:
                    return True
                for ind in auth_list:
                    if isinstance(ind, six.string_types):
                        # Allowed for all minions
                        if self.match_check(ind, fun):
                            return True
                    elif isinstance(ind, dict):
                        if len(ind) != 1:
                            # Invalid argument
                            continue
                        valid = next(six.iterkeys(ind))
                        # Check if minions are allowed
                        if self.validate_tgt(
                            valid,
                            tgt,
                            tgt_type,
                            minions=minions):
                            # Minions are allowed, verify function in allowed list
                            fun_args = args[num]
                            fun_kwargs = fun_args[-1] if fun_args else None
                            if isinstance(fun_kwargs, dict) and '__kwarg__' in fun_kwargs:
                                fun_args = list(fun_args)  # copy on modify
                                del fun_args[-1]
                            else:
                                fun_kwargs = None
                            if self.__fun_check(ind[valid], fun, fun_args, fun_kwargs):
                                return True
        except TypeError:
            return False
        return False

    def fill_auth_list_from_groups(self, auth_provider, user_groups, auth_list):
        '''
        Returns a list of authorisation matchers that a user is eligible for.
        This list is a combination of the provided personal matchers plus the
        matchers of any group the user is in.
        '''
        group_names = [item for item in auth_provider if item.endswith('%')]
        if group_names:
            for group_name in group_names:
                if group_name.rstrip("%") in user_groups:
                    for matcher in auth_provider[group_name]:
                        auth_list.append(matcher)
        return auth_list

    def fill_auth_list(self, auth_provider, name, groups, auth_list=None, permissive=None):
        '''
        Returns a list of authorisation matchers that a user is eligible for.
        This list is a combination of the provided personal matchers plus the
        matchers of any group the user is in.
        '''
        if auth_list is None:
            auth_list = []
        if permissive is None:
            permissive = self.opts.get('permissive_acl')
        name_matched = False
        for match in auth_provider:
            if match == '*' and not permissive:
                continue
            if match.endswith('%'):
                if match.rstrip('%') in groups:
                    auth_list.extend(auth_provider[match])
            else:
                if salt.utils.stringutils.expr_match(match, name):
                    name_matched = True
                    auth_list.extend(auth_provider[match])
        if not permissive and not name_matched and '*' in auth_provider:
            auth_list.extend(auth_provider['*'])
        return auth_list

    def wheel_check(self, auth_list, fun, args):
        '''
        Check special API permissions
        '''
        return self.spec_check(auth_list, fun, args, 'wheel')

    def runner_check(self, auth_list, fun, args):
        '''
        Check special API permissions
        '''
        return self.spec_check(auth_list, fun, args, 'runner')

    def spec_check(self, auth_list, fun, args, form):
        '''
        Check special API permissions
        '''
        if not auth_list:
            return False
        if form != 'cloud':
            comps = fun.split('.')
            if len(comps) != 2:
                # Hint at a syntax error when command is passed improperly,
                # rather than returning an authentication error of some kind.
                # See Issue #21969 for more information.
                return {'error': {'name': 'SaltInvocationError',
                                  'message': 'A command invocation error occurred: Check syntax.'}}
            mod_name = comps[0]
            fun_name = comps[1]
        else:
            fun_name = mod_name = fun
        for ind in auth_list:
            if isinstance(ind, six.string_types):
                if ind[0] == '@':
                    if ind[1:] == mod_name or ind[1:] == form or ind == '@{0}s'.format(form):
                        return True
            elif isinstance(ind, dict):
                if len(ind) != 1:
                    continue
                valid = next(six.iterkeys(ind))
                if valid[0] == '@':
                    if valid[1:] == mod_name:
                        if self.__fun_check(ind[valid], fun_name, args.get('arg'), args.get('kwarg')):
                            return True
                    if valid[1:] == form or valid == '@{0}s'.format(form):
                        if self.__fun_check(ind[valid], fun, args.get('arg'), args.get('kwarg')):
                            return True
        return False

    def __fun_check(self, valid, fun, args=None, kwargs=None):
        '''
        Check the given function name (fun) and its arguments (args) against the list of conditions.
        '''
        if not isinstance(valid, list):
            valid = [valid]
        for cond in valid:
            # Function name match
            if isinstance(cond, six.string_types):
                if self.match_check(cond, fun):
                    return True
            # Function and args match
            elif isinstance(cond, dict):
                if len(cond) != 1:
                    # Invalid argument
                    continue
                fname_cond = next(six.iterkeys(cond))
                if self.match_check(fname_cond, fun):  # check key that is function name match
                    if self.__args_check(cond[fname_cond], args, kwargs):
                        return True
        return False

    def __args_check(self, valid, args=None, kwargs=None):
        '''
        valid is a dicts: {'args': [...], 'kwargs': {...}} or a list of such dicts.
        '''
        if not isinstance(valid, list):
            valid = [valid]
        for cond in valid:
            if not isinstance(cond, dict):
                # Invalid argument
                continue
            # whitelist args, kwargs
            cond_args = cond.get('args', [])
            good = True
            for i, cond_arg in enumerate(cond_args):
                if args is None or len(args) <= i:
                    good = False
                    break
                if cond_arg is None:  # None == '.*' i.e. allow any
                    continue
                if not self.match_check(cond_arg, six.text_type(args[i])):
                    good = False
                    break
            if not good:
                continue
            # Check kwargs
            cond_kwargs = cond.get('kwargs', {})
            for k, v in six.iteritems(cond_kwargs):
                if kwargs is None or k not in kwargs:
                    good = False
                    break
                if v is None:  # None == '.*' i.e. allow any
                    continue
                if not self.match_check(v, six.text_type(kwargs[k])):
                    good = False
                    break
            if good:
                return True
        return False


def mine_get(tgt, fun, tgt_type='glob', opts=None):
    '''
    Gathers the data from the specified minions' mine, pass in the target,
    function to look up and the target type
    '''
    ret = {}
    serial = salt.payload.Serial(opts)
    checker = CkMinions(opts)
    _res = checker.check_minions(
            tgt,
            tgt_type)
    minions = _res['minions']
    cache = salt.cache.factory(opts)
    for minion in minions:
        mdata = cache.fetch('minions/{0}'.format(minion), 'mine')
        if mdata is None:
            continue
        fdata = mdata.get(fun)
        if fdata:
            ret[minion] = fdata
    return ret<|MERGE_RESOLUTION|>--- conflicted
+++ resolved
@@ -702,30 +702,6 @@
             _res = {'minions': [], 'missing': []}
         return _res
 
-<<<<<<< HEAD
-    def _expand_matching(self, auth_entry):
-        ref = {'G': 'grain',
-               'P': 'grain_pcre',
-               'I': 'pillar',
-               'J': 'pillar_pcre',
-               'L': 'list',
-               'S': 'ipcidr',
-               'E': 'pcre',
-               'N': 'node',
-               None: 'compound'}
-
-        target_info = parse_target(auth_entry)
-        if not target_info:
-            log.error('Failed to parse valid target "%s"', auth_entry)
-
-        v_matcher = ref.get(target_info['engine'])
-        v_expr = target_info['pattern']
-
-        _res = self.check_minions(v_expr, v_matcher)
-        return set(_res['minions'])
-
-=======
->>>>>>> 747dd699
     def validate_tgt(self, valid, expr, tgt_type, minions=None, expr_form=None):
         '''
         Return a Bool. This function returns if the expression sent in is
