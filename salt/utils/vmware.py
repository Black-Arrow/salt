--- conflicted
+++ resolved
@@ -944,15 +944,9 @@
         content = get_content(*content_args, **content_kwargs)
     except BadStatusLine:
         content = get_content(*content_args, **content_kwargs)
-<<<<<<< HEAD
     except IOError as exc:
         if exc.errno != errno.EPIPE:
-            raise exc
-=======
-    except IOError as e:
-        if e.errno != errno.EPIPE:
             six.reraise(*sys.exc_info())
->>>>>>> 4f400598
         content = get_content(*content_args, **content_kwargs)
 
     object_list = []
