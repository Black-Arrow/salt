--- conflicted
+++ resolved
@@ -17,11 +17,8 @@
 from yaml.scanner import ScannerError
 
 from salt.utils.serializers import DeserializationError, SerializationError
-<<<<<<< HEAD
 import salt.ext.six as six
-=======
 from salt.utils.odict import OrderedDict
->>>>>>> 168508ec
 
 __all__ = ['deserialize', 'serialize', 'available']
 
