--- conflicted
+++ resolved
@@ -2077,7 +2077,6 @@
             tmp_path_def_root_dir = None
             tmp_path_root_dir = None
             # When running testsuite, salt.syspaths.ROOT_DIR is often empty
-<<<<<<< HEAD
             if path == def_root_dir or path.startswith(def_root_dir + os.sep):
                 # Remove the default root dir prefix
                 tmp_path_def_root_dir = path[len(def_root_dir):]
@@ -2102,16 +2101,6 @@
                     path = tmp_path_def_root_dir
             elif os.path.isabs(path):
                 # Absolute path (not default or overriden root_dir)
-=======
-            if def_root_dir != '' and (path == def_root_dir or path.startswith(def_root_dir + os.sep)):
-                # Remove the default root dir so we can add the override
-                path = path[len(def_root_dir):]
-            elif path == root_opt or path.startswith(root_opt + os.sep):
-                # Remove relative root dir so we can add the absolute root dir
-                path = path[len(root_opt):]
-            elif os.path.isabs(path_option):
-                # Absolute path (not default or overridden root_dir)
->>>>>>> 5bb9dac9
                 # No prepending required
                 continue
             # Prepending the root dir
