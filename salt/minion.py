--- conflicted
+++ resolved
@@ -1555,23 +1555,10 @@
                         # re-init the subsystems to work with the new master
                         log.info('Re-initialising subsystems for new '
                                  'master {0}'.format(self.opts['master']))
-<<<<<<< HEAD
                         del self.pub_channel
                         self._connect_master_future = self.connect_master()
                         self.block_until_connected()  # TODO: remove
-=======
-                        del self.socket
-                        del self.context
-                        del self.poller
-                        self._init_context_and_poller()
-                        self.socket = self.context.socket(zmq.SUB)
-                        self._set_reconnect_ivl()
-                        self._setsockopts()
-                        self.socket.connect(self.master_pub)
-                        self.poller.register(self.socket, zmq.POLLIN)
-                        self.poller.register(self.epull_sock, zmq.POLLIN)
                         self.functions, self.returners, self.function_errors = self._load_modules()
->>>>>>> 741ca6b4
                         self._fire_master_minion_start()
                         log.info('Minion is ready to receive requests!')
 
