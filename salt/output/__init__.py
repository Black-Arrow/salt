# -*- coding: utf-8 -*-
'''
Used to manage the outputter system. This package is the modular system used
for managing outputters.
'''

# Import python libs
from __future__ import print_function
import os
import sys
import errno
import logging
import traceback

# Import salt libs
import salt.loader
import salt.utils
from salt.utils import print_cli

# Are you really sure !!!
# dealing with unicode is not as simple as setting defaultencoding
# which can break other python modules imported by salt in bad ways...
# reloading sys is not either a good idea...
# reload(sys)
# sys.setdefaultencoding('utf-8')
<<<<<<< HEAD

=======
>>>>>>> a7502032

log = logging.getLogger(__name__)

STATIC = (
    'yaml_out',
    'text_out',
    'raw_out',
    'json_out',
)


def display_output(data, out=None, opts=None):
    '''
    Print the passed data using the desired output
    '''
    if opts is None:
        opts = {}
    try:
        display_data = get_printout(out, opts)(data).rstrip()
    except (KeyError, AttributeError):
        log.debug(traceback.format_exc())
        opts.pop('output', None)
        display_data = get_printout('nested', opts)(data).rstrip()

    output_filename = opts.get('output_file', None)
    log.trace('data = {0}'.format(data))
    try:
        # output filename can be either '' or None
        if output_filename:
            with salt.utils.fopen(output_filename, 'a') as ofh:
                fdata = display_data
                if isinstance(fdata, unicode):
                    try:
                        fdata = fdata.encode('utf-8')
                    except (UnicodeDecodeError, UnicodeEncodeError):
                        # try to let the stream write
                        # even if we didnt encode it
                        pass
                ofh.write(fdata)
                ofh.write('\n')
            return
        if display_data:
            print_cli(display_data)
    except IOError as exc:
        # Only raise if it's NOT a broken pipe
        if exc.errno != errno.EPIPE:
            raise exc


def get_printout(out, opts=None, **kwargs):
    '''
    Return a printer function
    '''
    if opts is None:
        opts = {}

    if 'output' in opts:
        # new --out option
        out = opts['output']
        if out == 'text':
            out = 'txt'

    if out is None:
        out = 'nested'

    opts.update(kwargs)
    if 'color' not in opts:
        def is_pipe():
            '''
            Check if sys.stdout is a pipe or not
            '''
            try:
                fileno = sys.stdout.fileno()
            except AttributeError:
                fileno = -1  # sys.stdout is StringIO or fake
            return not os.isatty(fileno)

        if opts.get('force_color', False):
            opts['color'] = True
        elif opts.get('no_color', False) or is_pipe() or salt.utils.is_windows():
            opts['color'] = False
        else:
            opts['color'] = True

    outputters = salt.loader.outputters(opts)
    # TODO: raise an exception? This means if you do --out foobar you get nested
    if out not in outputters:
        return outputters['nested']
    return outputters[out]


def out_format(data, out, opts=None):
    '''
    Return the formatted outputter string for the passed data
    '''
    return get_printout(out, opts)(data).rstrip()


def strip_esc_sequence(txt):
    '''
    Replace ESC (ASCII 27/Oct 33) to prevent unsafe strings
    from writing their own terminal manipulation commands
    '''
    if isinstance(txt, basestring):
        return txt.replace('\033', '?')
    else:
        return txt<|MERGE_RESOLUTION|>--- conflicted
+++ resolved
@@ -23,10 +23,6 @@
 # reloading sys is not either a good idea...
 # reload(sys)
 # sys.setdefaultencoding('utf-8')
-<<<<<<< HEAD
-
-=======
->>>>>>> a7502032
 
 log = logging.getLogger(__name__)
 
